--- conflicted
+++ resolved
@@ -143,13 +143,8 @@
    "id": "7c16234d649e41ac",
    "metadata": {
     "ExecuteTime": {
-<<<<<<< HEAD
-     "end_time": "2024-08-29T20:03:42.049115Z",
-     "start_time": "2024-08-29T20:03:41.978949Z"
-=======
      "end_time": "2024-09-02T16:43:17.399360Z",
      "start_time": "2024-09-02T16:43:17.246861Z"
->>>>>>> 1a33e32a
     }
    },
    "outputs": [
@@ -175,26 +170,7 @@
     "\n",
     "loss = pcc_loss(y_true, y_pred, val_weight_dict=train_weight_dict)\n",
     "print(f\"Computed Loss: {loss.numpy()}\")"
-<<<<<<< HEAD
-   ],
-   "id": "7c16234d649e41ac",
-   "outputs": [
-    {
-     "name": "stdout",
-     "output_type": "stream",
-     "text": [
-      "Is training: 0\n",
-      "Y_true: [1. 2. 3.]\n",
-      "Y_pred: [1.1 1.9 3. ]\n",
-      "Weights: [0.5 1.  1.5]\n",
-      "Computed Loss: 0.0035965442657470703\n"
-     ]
-    }
-   ],
-   "execution_count": 7
-=======
-   ]
->>>>>>> 1a33e32a
+   ]
   },
   {
    "cell_type": "code",
@@ -202,13 +178,8 @@
    "id": "30d76b5c0f0fa8e7",
    "metadata": {
     "ExecuteTime": {
-<<<<<<< HEAD
-     "end_time": "2024-08-29T20:04:26.353599Z",
-     "start_time": "2024-08-29T20:04:26.319619Z"
-=======
      "end_time": "2024-09-02T16:43:17.406861Z",
      "start_time": "2024-09-02T16:43:17.405862Z"
->>>>>>> 1a33e32a
     }
    },
    "outputs": [],
@@ -222,26 +193,7 @@
     "\n",
     "loss = pcc_loss(y_true, y_pred, train_weight_dict=train_weight_dict)\n",
     "print(f\"Computed Loss: {loss.numpy()}\")"
-<<<<<<< HEAD
-   ],
-   "id": "30d76b5c0f0fa8e7",
-   "outputs": [
-    {
-     "name": "stdout",
-     "output_type": "stream",
-     "text": [
-      "Is training: 0\n",
-      "Y_true: [1. 2. 3.]\n",
-      "Y_pred: [3.  1.9 1.1]\n",
-      "Weights: [1. 1. 1.]\n",
-      "Computed Loss: 1.995870590209961\n"
-     ]
-    }
-   ],
-   "execution_count": 8
-=======
-   ]
->>>>>>> 1a33e32a
+   ]
   },
   {
    "cell_type": "code",
