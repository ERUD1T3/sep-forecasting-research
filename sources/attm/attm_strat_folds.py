--- conflicted
+++ resolved
@@ -236,11 +236,7 @@
                                 print(f'validation set rebalanced.')
 
                                 # create the model
-<<<<<<< HEAD
-                                model_sep = create_attentive_model_(
-=======
                                 model_sep = create_attentive_model_dict(
->>>>>>> 1b132c64
                                     input_dim=n_features,
                                     output_dim=output_dim,
                                     hidden_blocks=blocks_hiddens,
