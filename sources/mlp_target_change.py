import os
from datetime import datetime

import matplotlib.pyplot as plt
import wandb
from tensorflow.keras.callbacks import EarlyStopping
from tensorflow_addons.optimizers import AdamW
from wandb.keras import WandbCallback
import tensorflow as tf

from modules.training.ts_modeling import (
    build_dataset,
    create_mlp,
    evaluate_model,
    process_sep_events)


def main():
    """
    Main function to run the E-MLP model
    :return:
    """

    for inputs_to_use in [['e0.5', 'e1.8', 'p']]:  # , ['e0.5', 'p']]:
        for add_slope in [True]:  # , False]:
            # PARAMS
            # inputs_to_use = ['e0.5']
            # add_slope = True

            # Join the inputs_to_use list into a string, replace '.' with '_', and join with '-'
            inputs_str = "_".join(input_type.replace('.', '_') for input_type in inputs_to_use)

            # Construct the title
            title = f'MLP_targetChange_{inputs_str}_slope_{str(add_slope)}_morePlots'

            # Replace any other characters that are not suitable for filenames (if any)
            title = title.replace(' ', '_').replace(':', '_')

            # Create a unique experiment name with a timestamp
            current_time = datetime.now().strftime("%Y%m%d-%H%M%S")
            experiment_name = f'{title}_{current_time}'

            # Set the early stopping patience and learning rate as variables
<<<<<<< HEAD
            patience = 1000 # higher patience
            learning_rate = 3e-5  # og learning rate
            weight_decay = 0  # higher weight decay
            momentum_beta1 = 0.9  # higher momentum beta1
            batch_size = 256
=======
            patience = 150
            learning_rate = 1e-4  # og learning rate
            weight_decay = 1e-8  # higher weight decay
            momentum_beta1 = 0.9  # higher momentum beta1
            batch_size = 3000
>>>>>>> 0c3652d2
            epochs = 100000
            hiddens = [100, 100, 50]
            hiddens_str = (", ".join(map(str, hiddens))).replace(', ', '_')



            # Initialize wandb
            wandb.init(project="mlp-ts-target-change", name=experiment_name, config={
                "inputs_to_use": inputs_to_use,
                "add_slope": add_slope,
                "patience": patience,
                "learning_rate": learning_rate,
                "weight_decay": weight_decay,
                "momentum_beta1": momentum_beta1,
                "batch_size": batch_size,
                "epochs": epochs,
                # hidden in a more readable format  (wandb does not support lists)
                "hiddens": hiddens_str
            })

            def exp_mse(y_true, y_pred):
                mse = tf.reduce_mean(tf.square(y_pred - y_true), axis=-1)
                return tf.exp(mse)

            target_change = True

            # set the root directory
            root_dir = 'data/electron_cme_data_split'
            # build the dataset
            X_train, y_train = build_dataset(root_dir + '/training',
                                             inputs_to_use=inputs_to_use,
                                             add_slope=add_slope,
                                             target_change=target_change)
            X_subtrain, y_subtrain = build_dataset(root_dir + '/subtraining',
                                                   inputs_to_use=inputs_to_use,
                                                   add_slope=add_slope,
                                                   target_change=target_change)
            X_test, y_test = build_dataset(root_dir + '/testing',
                                           inputs_to_use=inputs_to_use,
                                           add_slope=add_slope,
                                           target_change=target_change)
            X_val, y_val = build_dataset(root_dir + '/validation',
                                         inputs_to_use=inputs_to_use,
                                         add_slope=add_slope,
                                         target_change=target_change)

            # print all cme_files shapes
            print(f'X_train.shape: {X_train.shape}')
            print(f'y_train.shape: {y_train.shape}')
            print(f'X_subtrain.shape: {X_subtrain.shape}')
            print(f'y_subtrain.shape: {y_subtrain.shape}')
            print(f'X_test.shape: {X_test.shape}')
            print(f'y_test.shape: {y_test.shape}')
            print(f'X_val.shape: {X_val.shape}')
            print(f'y_val.shape: {y_val.shape}')

            # print a sample of the training cme_files
            # print(f'X_train[0]: {X_train[0]}')
            # print(f'y_train[0]: {y_train[0]}')

            # get the number of features
            n_features = X_train.shape[1]
            print(f'n_features: {n_features}')
            hiddens = [100, 100, 50]

            # create the model
            mlp_model_sep = create_mlp(input_dim=n_features, hiddens=hiddens)
            mlp_model_sep.summary()

            # Define the EarlyStopping callback
            early_stopping = EarlyStopping(monitor='val_forecast_head_loss', patience=patience, verbose=1,
                                           restore_best_weights=True)

            # Compile the model with the specified learning rate
            mlp_model_sep.compile(optimizer=AdamW(learning_rate=learning_rate,
                                                  weight_decay=weight_decay,
                                                  beta_1=momentum_beta1),
                                  loss={'forecast_head': exp_mse})

            # Train the model with the callback
            history = mlp_model_sep.fit(X_subtrain,
                                        {'forecast_head': y_subtrain},
                                        epochs=epochs, batch_size=batch_size,
                                        validation_data=(X_val, {'forecast_head': y_val}),
                                        callbacks=[early_stopping, WandbCallback()])

            # Plot the training and validation loss
            plt.figure(figsize=(12, 6))
            plt.plot(history.history['loss'], label='Training Loss')
            plt.plot(history.history['val_loss'], label='Validation Loss')
            plt.title('Training and Validation Loss')
            plt.xlabel('Epochs')
            plt.ylabel('Loss')
            plt.legend()
            # save the plot
            plt.savefig(f'mlp_loss_{title}.png')

            # Determine the optimal number of epochs from early stopping
            optimal_epochs = early_stopping.stopped_epoch - patience + 1  # Adjust for the offset
            final_mlp_model_sep = create_mlp(input_dim=n_features,
                                             hiddens=hiddens)  # Recreate the model architecture
            final_mlp_model_sep.compile(optimizer=AdamW(learning_rate=learning_rate,
                                                        weight_decay=weight_decay,
                                                        beta_1=momentum_beta1),
                                        loss={'forecast_head': exp_mse})  # Compile the model just like before
            # Train on the full dataset
            final_mlp_model_sep.fit(X_train, {'forecast_head': y_train}, epochs=optimal_epochs, batch_size=batch_size,
                                    verbose=1)

            # evaluate the model on test cme_files
            error_mae = evaluate_model(final_mlp_model_sep, X_test, y_test)
            print(f'mae error: {error_mae}')
            # Log the MAE error to wandb
            wandb.log({"mae_error": error_mae})

            # Process SEP event files in the specified directory
            test_directory = root_dir + '/testing'
            filenames = process_sep_events(
                test_directory,
                final_mlp_model_sep,
                model_type='mlp',
                title=title,
                inputs_to_use=inputs_to_use,
                add_slope=add_slope,
                target_change=target_change,
                show_avsp=True)

            # Log the plot to wandb
            for filename in filenames:
                log_title = os.path.basename(filename)
                wandb.log({f'{log_title}': wandb.Image(filename)})

            # Process SEP event files in the specified directory
            test_directory = root_dir + '/training'
            filenames = process_sep_events(
                test_directory,
                final_mlp_model_sep,
                model_type='mlp',
                title=title,
                inputs_to_use=inputs_to_use,
                add_slope=add_slope,
                target_change=target_change,
                show_avsp=True,
                prefix='training')

            # Log the plot to wandb
            for filename in filenames:
                log_title = os.path.basename(filename)
                wandb.log({f'{log_title}': wandb.Image(filename)})

            # Finish the wandb run
            wandb.finish()


if __name__ == '__main__':
    main()<|MERGE_RESOLUTION|>--- conflicted
+++ resolved
@@ -41,19 +41,11 @@
             experiment_name = f'{title}_{current_time}'
 
             # Set the early stopping patience and learning rate as variables
-<<<<<<< HEAD
             patience = 1000 # higher patience
             learning_rate = 3e-5  # og learning rate
             weight_decay = 0  # higher weight decay
             momentum_beta1 = 0.9  # higher momentum beta1
-            batch_size = 256
-=======
-            patience = 150
-            learning_rate = 1e-4  # og learning rate
-            weight_decay = 1e-8  # higher weight decay
-            momentum_beta1 = 0.9  # higher momentum beta1
-            batch_size = 3000
->>>>>>> 0c3652d2
+            batch_size = 1024
             epochs = 100000
             hiddens = [100, 100, 50]
             hiddens_str = (", ".join(map(str, hiddens))).replace(', ', '_')
