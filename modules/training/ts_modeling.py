import os
import random
import traceback
from collections import Counter
from typing import Tuple, List, Optional, Union, Callable, Dict, Generator

import matplotlib.pyplot as plt
import numpy as np
import pandas as pd
import tensorflow as tf
from matplotlib.lines import Line2D
from numpy import ndarray
from scipy import stats
from scipy.signal import correlate, correlation_lags
from scipy.stats import pearsonr
from sklearn.metrics import mean_absolute_error
from sklearn.utils import shuffle
from tensorflow.keras import backend as K
from tensorflow.keras.callbacks import Callback
from tensorflow.keras.layers import (
    Input,
    Conv1D,
    Flatten,
    Dense,
    Concatenate,
    GRU,
    Dropout,
    LeakyReLU,
    BatchNormalization,
    LayerNormalization,
    MaxPooling1D,
    AveragePooling1D,
    Add,
    Softmax,
    Multiply,
    Lambda
)
from tensorflow.keras.models import Model
from tensorflow.keras.optimizers import Optimizer
from tensorflow.keras.regularizers import l2

from modules.training.cme_modeling import NormalizeLayer
from modules.training.phase_manager import TrainingPhaseManager, create_weight_tensor_fast
from modules.training.sam_keras import SAMModel

# Seeds for reproducibility
seed_value = 42

# 1. Set `PYTHONHASHSEED` environment variable at a fixed value
os.environ['PYTHONHASHSEED'] = str(seed_value)

# 2. Set `python` built-in pseudo-random generator at a fixed value
random.seed(seed_value)

# 3. Set `numpy` pseudo-random generator at a fixed value
np.random.seed(seed_value)

# 4. Set `tensorflow` pseudo-random generator at a fixed value
tf.random.set_seed(seed_value)


def create_1dcnn(
        input_dims: list,
        hiddens: List[tuple],
        repr_dim: int = 50,
        output_dim: int = 1,
        pds: bool = False,
        l2_reg: float = None,
        dropout_rate: float = 0.0,
        activation=None,
        norm: str = None,
        name: str = '1dcnn'
) -> Model:
    """
    Create a CNN model with multiple input branches, each processing inputs stacked across the channel dimension.

    Parameters:
    - input_dims (list): List of input dimensions. Groups of similar dimensions represent separate channels.
    - hiddens (list[tuple]): List of tuples for CNN layers configuration.
      Each tuple contains (filters, kernel_size, dilation_rate, pooling_type).
    - repr_dim (int): The number of units in the fully connected layer. Default is 50.
    - output_dim (int): The dimension of the output layer. Default is 1 for regression tasks.
    - pds (bool): If True, the model will be use PDS and there will have its representations normalized.

    Returns:
    - Model: A Keras model instance.
    """

    if input_dims is None:
        input_dims = [25, 25, 25]

    dim_counts = Counter(input_dims)
    branches = []
    cnn_inputs = []

    for dim, count in dim_counts.items():
        input_layer = Input(shape=(dim, count), name=f'input_{dim}x{count}')
        x = input_layer

        for filters, kernel_size, dilation_rate, pool_type, pool_size in hiddens:
            x = Conv1D(
                filters=filters,
                kernel_size=kernel_size,
                padding='same',
                dilation_rate=dilation_rate,
                kernel_regularizer=l2(l2_reg) if l2_reg else None)(x)

            if norm == 'batch_norm':
                x = BatchNormalization()(x)
            elif norm == 'layer_norm':
                x = LayerNormalization()(x)

            x = activation(x) if callable(activation) else LeakyReLU()(x)

            if dropout_rate > 0.0:
                x = Dropout(dropout_rate)(x)

            if pool_type == 'max':
                x = MaxPooling1D(pool_size=pool_size)(x)
            elif pool_type == 'avg':
                x = AveragePooling1D(pool_size=pool_size)(x)

        flattened = Flatten()(x)
        branches.append(flattened)
        cnn_inputs.append(input_layer)

    concatenated = Concatenate()(branches) if len(branches) > 1 else branches[0]

    dense = Dense(repr_dim, kernel_regularizer=l2(l2_reg) if l2_reg else None)(concatenated)
    if pds:
        normalized_repr_layer = NormalizeLayer(name='normalize_layer')(dense)
        final_repr_output = normalized_repr_layer
    else:
        final_repr_output = activation(dense) if callable(activation) else LeakyReLU()(dense)

    if output_dim > 0:
        output_layer = Dense(output_dim, name='forecast_head')(final_repr_output)
        model_output = [final_repr_output, output_layer]
    else:
        model_output = final_repr_output

    model = Model(inputs=cnn_inputs, outputs=model_output, name=name)
    return model


def create_gru_with_addition_skips(
        input_dims: list = None,
        gru_units: int = 64,
        gru_layers: int = 2,
        repr_dim: int = 50,
        output_dim: int = 1,
        pds: bool = False,
        l2_reg: float = None,
        dropout_rate: float = 0.0,
        activation=None,
        norm: str = None,
        skipped_layers: int = 2,  # New parameter for skip connections
        name: str = 'gru'
) -> Model:
    """
    Create a GRU model with addition-based skip connections.
    """

    if input_dims is None:
        input_dims = [25, 25, 25]  # Default input dimensions

    if activation is None:
        activation = LeakyReLU()  # Default to LeakyReLU if no activation is specified

    dim_counts = Counter(input_dims)
    rnn_branches = []
    gru_inputs = []

    for dim, count in dim_counts.items():
        input_layer = Input(shape=(None, count), name=f'input_{dim}x{count}')
        x = input_layer
        skip_connection = None  # Initialize skip connection storage

        for layer in range(gru_layers):
            if layer % skipped_layers == 0 and layer > 0:
                # Prepare for addition-based skip connection
                if skip_connection is not None:
                    x = Add()([x, skip_connection])

            x = GRU(units=gru_units,
                    return_sequences=True if layer < gru_layers - 1 else False,
                    kernel_regularizer=l2(l2_reg) if l2_reg else None)(x)

            if norm == 'batch_norm':
                x = BatchNormalization()(x)
            elif norm == 'layer_norm':
                x = LayerNormalization()(x)

            if callable(activation):
                x = activation(x)
            else:
                x = LeakyReLU()(x)  # Fallback if activation is not callable, for safety

            if dropout_rate > 0.0:
                x = Dropout(dropout_rate)(x)

            if layer % skipped_layers == 0 or skip_connection is None:
                skip_connection = x  # Update skip connection after applying activation

        flattened = Flatten()(x)
        rnn_branches.append(flattened)
        gru_inputs.append(input_layer)

    concatenated = Concatenate()(rnn_branches) if len(rnn_branches) > 1 else rnn_branches[0]

    dense = Dense(repr_dim, kernel_regularizer=l2(l2_reg) if l2_reg else None)(concatenated)
    if callable(activation):
        final_repr_output = activation(dense)
    else:
        final_repr_output = LeakyReLU()(dense)

    if pds:
        # Assuming NormalizeLayer is defined elsewhere
        normalized_repr_layer = NormalizeLayer(name='normalize_layer')(
            final_repr_output)  # Custom normalization layer for PDS
        final_repr_output = normalized_repr_layer

    if output_dim > 0:
        output_layer = Dense(output_dim, name='forecast_head')(final_repr_output)
        model_output = [final_repr_output, output_layer]
    else:
        model_output = final_repr_output

    return Model(inputs=gru_inputs, outputs=model_output, name=name)


def create_gru_with_concatenation_skips(
        input_dims: list = None,
        gru_units: int = 64,
        gru_layers: int = 2,
        repr_dim: int = 50,
        output_dim: int = 1,
        pds: bool = False,
        l2_reg: float = None,
        dropout_rate: float = 0.0,
        activation=None,
        norm: str = None,
        skipped_layers: int = 2,  # New parameter for skip connections
        name: str = 'gru_concat'
) -> Model:
    """
    Create a GRU model with concatenation-based skip connections.
    """
    if input_dims is None:
        input_dims = [25, 25, 25]  # Default input dimensions

    if activation is None:
        activation = LeakyReLU  # Default to LeakyReLU if no activation is specified

    dim_counts = Counter(input_dims)
    rnn_branches = []
    gru_inputs = []

    for dim, count in dim_counts.items():
        input_layer = Input(shape=(None, count), name=f'input_{dim}x{count}')
        x = input_layer
        skip_connection = None  # Initialize skip connection storage

        for layer in range(gru_layers):
            if layer % skipped_layers == 0 and layer > 0 and skip_connection is not None:
                # Concatenate skip connection with current layer output
                x = Concatenate()([x, skip_connection])
                # After concatenation, you might need to adjust the dimensionality
                # For simplicity, this is not included here but could involve a Dense layer or adjusting GRU units

            x = GRU(units=gru_units,
                    return_sequences=True if layer < gru_layers - 1 else False,
                    kernel_regularizer=l2(l2_reg) if l2_reg else None)(x)

            if norm == 'batch_norm':
                x = BatchNormalization()(x)
            elif norm == 'layer_norm':
                x = LayerNormalization()(x)

            if callable(activation):
                x = activation()(x)
            else:
                x = LeakyReLU()(x)  # Fallback if activation is not callable, for safety

            if dropout_rate > 0.0:
                x = Dropout(dropout_rate)(x)

            if layer % skipped_layers == 0:
                skip_connection = x  # Update skip connection to current x

        flattened = Flatten()(x)
        rnn_branches.append(flattened)
        gru_inputs.append(input_layer)

    concatenated = Concatenate()(rnn_branches) if len(rnn_branches) > 1 else rnn_branches[0]

    # Adjust the Dense layer's input size if necessary due to concatenation
    dense = Dense(repr_dim, kernel_regularizer=l2(l2_reg) if l2_reg else None)(concatenated)
    if callable(activation):
        final_repr_output = activation()(dense)
    else:
        final_repr_output = LeakyReLU()(dense)

    if pds:
        # Assuming NormalizeLayer is a custom layer defined elsewhere
        normalized_repr_layer = NormalizeLayer(name='normalize_layer')(final_repr_output)
        final_repr_output = normalized_repr_layer

    if output_dim > 0:
        output_layer = Dense(output_dim, name='forecast_head')(final_repr_output)
        model_output = [final_repr_output, output_layer]
    else:
        model_output = final_repr_output

    return Model(inputs=gru_inputs, outputs=model_output, name=name)


def create_gru(
        input_dims: list = None,
        gru_units: int = 64,
        gru_layers: int = 2,
        repr_dim: int = 50,
        output_dim: int = 1,
        pds: bool = False,
        l2_reg: float = None,
        dropout_rate: float = 0.0,
        activation=None,
        norm: str = None,
        name: str = 'gru'
) -> Model:
    """
    Create a model with multiple RNN (GRU) branches, each processing a different input dimension.
    The outputs of these branches are concatenated before being passed to dense layers.

    Parameters:
    - input_dims (list): List of input dimensions, one for each RNN branch. Default is [25, 25, 25].
    - gru_units (int): The number of units in each GRU layer. Default is 64.
    - repr_dim (int): The number of units in the fully connected layer. Default is 50.
    - output_dim (int): The dimension of the output layer. Default is 1 for regression tasks.
    - rnn_layers (int): The number of RNN layers in each branch. Default is 2.
    - pds (bool): If True, the model will be use PDS and there will have its representations normalized.
    - l2_reg (float): L2 regularization factor. Default is None (no regularization).
    - dropout_rate (float): The fraction of the input units to drop. Default is 0.0 (no dropout).
    - activation: Optional activation function to use. If None, defaults to LeakyReLU.
    - norm (str): Optional normalization type to use ('batch_norm' or 'layer_norm'). Default is None (no normalization).

    Note: inputs for RNNs is sequence: A 3D tensor, with shape [batch, timesteps, feature].
    In this context, features is like channels, number of variables per timesteps
    Returns:
    - Model: A Keras model instance.
    """

    if input_dims is None:
        input_dims = [25, 25, 25]

    dim_counts = Counter(input_dims)
    rnn_branches = []
    gru_inputs = []

    for dim, count in dim_counts.items():
        input_layer = Input(shape=(None, count), name=f'input_{dim}x{count}')
        x = input_layer

        for layer in range(gru_layers):
            x = GRU(units=gru_units,
                    return_sequences=True if layer < gru_layers - 1 else False,
                    kernel_regularizer=l2(l2_reg) if l2_reg else None)(x)

            if norm == 'batch_norm':
                x = BatchNormalization()(x)
            elif norm == 'layer_norm':
                x = LayerNormalization()(x)

            x = activation(x) if callable(activation) else LeakyReLU()(x)

            if dropout_rate > 0.0:
                x = Dropout(dropout_rate)(x)

        flattened = Flatten()(x)
        rnn_branches.append(flattened)
        gru_inputs.append(input_layer)

    concatenated = Concatenate()(rnn_branches) if len(rnn_branches) > 1 else rnn_branches[0]

    dense = Dense(repr_dim, kernel_regularizer=l2(l2_reg) if l2_reg else None)(concatenated)
    final_repr_output = activation(dense) if callable(activation) else LeakyReLU()(dense)

    if pds:
        # Assuming NormalizeLayer is defined elsewhere
        normalized_repr_layer = NormalizeLayer(name='normalize_layer')(final_repr_output)
        final_repr_output = normalized_repr_layer

    if output_dim > 0:
        output_layer = Dense(output_dim, name='forecast_head')(final_repr_output)
        model_output = [final_repr_output, output_layer]
    else:
        model_output = final_repr_output

    model = Model(inputs=gru_inputs, outputs=model_output, name=name)
    return model


def create_mlp(
        input_dim: int = 25,
        output_dim: int = 1,
        hiddens=None,
        skipped_layers: int = 2,
        repr_dim: int = 9,
        pds: bool = False,
        l2_reg: float = None,
        dropout_rate: float = 0.0,
        activation=None,
        norm: str = None,
        residual: bool = False,
        sam_rho: float = 0.05,
        name: str = 'mlp'
) -> Model:
    """
    Create an MLP model with fully connected dense layers, optional dropout, and configurable activation functions,
    with the option to include residual connections, batch normalization, or layer normalization.

    Parameters:
   - input_dim (int): The number of features in the input data.
    - output_dim (int): The dimension of the output layer. Default is 1 for regression tasks.
    - hiddens (list): A list of integers where each integer is the number of units in a hidden layer.
    - repr_dim (int): The number of features in the final representation vector.
    - pds (bool): If True, the model will use PDS and there will have its representations normalized.
    - l2_reg (float): L2 regularization factor. Default is None (no regularization).
    - dropout_rate (float): The fraction of the input units to drop. Default is 0.0 (no dropout).
    - activation: Optional activation function to use. If None, defaults to LeakyReLU.
    - norm (str): Optional normalization type to use ('batch_norm' or 'layer_norm'). Default is None (no normalization).
    - skipped_layers (int): Number of layers between residual connections.
    - residual (bool): If True, add residual connections for every 'skipped_layers' hidden layers.
    - sam_rho (float): Size of the neighborhood for perturbation in SAM. Default is 0.9. if 0.0, SAM is not used.

    Returns:
    - Model: A Keras model instance.
    """

    if hiddens is None:
        hiddens = [50, 50]  # Default hidden layers configuration

    if activation is None:
        activation = LeakyReLU()

    input_layer = Input(shape=(input_dim,))
    x = input_layer
    residual_layer = None

    for i, units in enumerate(hiddens):
        if i % skipped_layers == 0 and i > 0 and residual:
            if residual_layer is not None:
                # Check if projection is needed
                if x.shape[-1] != residual_layer.shape[-1]:
                    # Correct projection to match 'x' dimensions
                    residual_layer = Dense(x.shape[-1], kernel_regularizer=l2(l2_reg) if l2_reg else None,
                                           use_bias=False)(residual_layer)
                x = Add()([x, residual_layer])
            residual_layer = x  # Update the starting point for the next residual connection
        else:
            if i % skipped_layers == 0 or residual_layer is None:
                residual_layer = x

        x = Dense(units, kernel_regularizer=l2(l2_reg) if l2_reg else None)(x)

        if norm == 'batch_norm':
            x = BatchNormalization()(x)
        elif norm == 'layer_norm':
            x = LayerNormalization()(x)

        if callable(activation):
            x = activation(x)
        else:
            x = LeakyReLU()(x)

        if dropout_rate > 0.0:
            x = Dropout(dropout_rate)(x)

    # Final representation layer
    dense = Dense(repr_dim)(x)
    if pds:
        # Assuming NormalizeLayer is defined elsewhere
        repr_layer = activation(dense) if callable(activation) else LeakyReLU()(dense)
        normalized_repr_layer = NormalizeLayer(name='normalize_layer')(repr_layer)  # Custom normalization layer for PDS
        final_repr_output = normalized_repr_layer
    else:
        final_repr_output = activation(dense) if callable(activation) else LeakyReLU(name='repr_layer')(dense)

    if output_dim > 0:
        output_layer = Dense(output_dim, name='forecast_head')(final_repr_output)
        model_output = [final_repr_output, output_layer]
    else:
        model_output = final_repr_output

    if sam_rho > 0.0:
        model = SAMModel(inputs=input_layer, outputs=model_output, rho=sam_rho, name=name)
    else:
        model = Model(inputs=input_layer, outputs=model_output, name=name)
    return model


def create_mlp_moe(
        input_dim: int = 25,
        output_dim: int = 1,
        hiddens=None,
        skipped_layers: int = 2,
        repr_dim: int = 9,
        pds: bool = False,
        l2_reg: float = None,
        dropout_rate: float = 0.0,
        activation=None,
        norm: str = None,
        residual: bool = False,
        name: str = 'mlp_moe',
        expert_high_path: str = None,
        expert_low_path: str = None,
        router_hiddens=None,
        freeze_experts: bool = False,
        temperature: float = 1.0
) -> Model:
    """
    Create an MLP model with fully connected dense layers, optional dropout, and configurable activation functions,
    with the option to include residual connections, batch normalization, or layer normalization.
    Also includes a mixture of experts with pre-trained weights and a configurable gating network.

    Parameters:
    - input_dim (int): The number of features in the input data.
    - output_dim (int): The dimension of the output layer. Default is 1 for regression tasks.
    - hiddens (list): A list of integers where each integer is the number of units in a hidden layer.
    - repr_dim (int): The number of features in the final representation vector.
    - pds (bool): If True, the model will use PDS and there will have its representations normalized.
    - l2_reg (float): L2 regularization factor. Default is None (no regularization).
    - dropout_rate (float): The fraction of the input units to drop. Default is 0.0 (no dropout).
    - activation: Optional activation function to use. If None, defaults to LeakyReLU.
    - norm (str): Optional normalization type to use ('batch_norm' or 'layer_norm'). Default is None (no normalization).
    - skipped_layers (int): Number of layers between residual connections.
    - residual (bool): If True, add residual connections for every 'skipped_layers' hidden layers.
    - expert_high_path (str): Path to the stored weights of the high expert.
    - expert_low_path (str): Path to the stored weights of the low expert.
    - router_hiddens (list): A list of integers where each integer is the number of units in a hidden layer for the router.
    - freeze_experts (bool): If True, freeze the expert layers.
    - temperature (float): Temperature parameter for the softmax function in the gating network.

    Returns:
    - Model: A Keras model instance.
    """

    if hiddens is None:
        hiddens = [50, 50]  # Default hidden layers configuration

    if activation is None:
        activation = LeakyReLU()

    input_layer = Input(shape=(input_dim,))

    # Create experts using the create_mlp function
    expert_high = create_mlp(
        input_dim=input_dim,
        output_dim=1,  # Single output for regression
        hiddens=hiddens,
        skipped_layers=skipped_layers,
        repr_dim=repr_dim,
        pds=pds,
        l2_reg=l2_reg,
        dropout_rate=dropout_rate,
        activation=activation,
        norm=norm,
        residual=residual,
        name='expert_high'
    )

    expert_low = create_mlp(
        input_dim=input_dim,
        output_dim=1,  # Single output for regression
        hiddens=hiddens,
        skipped_layers=skipped_layers,
        repr_dim=repr_dim,
        pds=pds,
        l2_reg=l2_reg,
        dropout_rate=dropout_rate,
        activation=activation,
        norm=norm,
        residual=residual,
        name='expert_low'
    )

    # Load weights for experts if paths are provided
    if expert_high_path:
        expert_high.load_weights(expert_high_path)
        if freeze_experts:
            for layer in expert_high.layers:
                layer.trainable = False

    if expert_low_path:
        expert_low.load_weights(expert_low_path)
        if freeze_experts:
            for layer in expert_low.layers:
                layer.trainable = False

    final_repr_output1 = expert_high(input_layer)
    final_repr_output2 = expert_low(input_layer)

    # Gating network
    if router_hiddens is None:
        router_hiddens = hiddens
    x_router = input_layer
    for units in router_hiddens:
        x_router = Dense(units, activation=activation)(x_router)

    # Apply temperature to the softmax
    def softmax_with_temperature(logits, temperature=1.0):
        return Softmax()(logits / temperature)

    gating_logits = Dense(2)(x_router)
    gating_network = Lambda(lambda x: softmax_with_temperature(x, temperature))(gating_logits)

    # Extract weights for the experts
    expert1_weight = Lambda(lambda x: x[:, 0:1])(gating_network)
    expert2_weight = Lambda(lambda x: x[:, 1:2])(gating_network)

    # Combine experts' outputs using the gating network's weights
    expert1_weighted = Multiply()([final_repr_output1[1], expert1_weight])
    expert2_weighted = Multiply()([final_repr_output2[1], expert2_weight])
    combined_output = Add()([expert1_weighted, expert2_weighted])

    if output_dim > 0:
        output_layer = Dense(output_dim, name='forecast_head')(combined_output)
        model_output = [combined_output, output_layer]
    else:
        model_output = combined_output

    model = Model(inputs=input_layer, outputs=model_output, name=name)
    return model


def create_hybrid_model(
        tsf_extractor: Model,
        mlp_input_dim: int = 23,
        mlp_hiddens=None,
        mlp_repr_dim: int = 9,
        final_hiddens=None,
        repr_dim: int = 10,
        output_dim: int = 1,
        pds: bool = False,
        l2_reg: float = None,
        dropout_rate: float = 0.0,
        activation=None,
        norm: str = None,
        name: str = 'hybrid'
) -> Model:
    """
       Create a hybrid neural network model with a time series feature extraction branch (CNN or RNN)
       and an MLP branch.

       Parameters:
        - tsf_extractor (Model): A pre-built model for time series feature extraction (CNN or RNN).
        - mlp_input_dim (int): The number of features for the MLP branch.
        - output_dim (int): The dimension of the output layer.
        - repr_dim (int): The number of features in the final representation vector.
        - mlp_repr_dim (int): The number of features in the representation vector after the MLP branch.
        - mlp_hiddens (List[int]): List of integers for the MLP hidden layers.
        - final_hiddens (List[int]): List of integers for the hidden layers after concatenation.
        - pds (bool): If True, the model will be use PDS and there will have its representations normalized.
        - l2_reg (float): L2 regularization factor. Default is None (no regularization).
        - dropout_rate (float): The fraction of the input units to drop. Default is 0.0 (no dropout).
        - activation: Optional activation function to use. If None, defaults to LeakyReLU.
        - norm (str): Optional normalization type to use ('batch_norm' or 'layer_norm'). Default is None (no normalization).
        - name (str): The name of the model. Default is 'hybrid'.

        Returns:
        - Model: A Keras model instance.
    """

    if final_hiddens is None:
        final_hiddens = [12]
    if mlp_hiddens is None:
        mlp_hiddens = [18]

    if activation is None:
        activation = LeakyReLU()

    # MLP Branch
    mlp_input = Input(shape=(mlp_input_dim,), name='mlp_input')
    x_mlp = mlp_input
    for units in mlp_hiddens:
        x_mlp = Dense(units, kernel_regularizer=l2(l2_reg) if l2_reg else None)(x_mlp)

        if norm == 'batch_norm':
            x_mlp = BatchNormalization()(x_mlp)
        elif norm == 'layer_norm':
            x_mlp = LayerNormalization()(x_mlp)

        if callable(activation):
            x_mlp = activation(x_mlp)
        else:
            x_mlp = LeakyReLU()(x_mlp)

        if dropout_rate > 0.0:
            x_mlp = Dropout(dropout_rate)(x_mlp)

    x_mlp = Dense(mlp_repr_dim, kernel_regularizer=l2(l2_reg) if l2_reg else None)(x_mlp)
    mlp_repr = activation(x_mlp) if callable(activation) else LeakyReLU()(x_mlp)

    # Concatenate the outputs of TSF Extractor and MLP branch
    concatenated = Concatenate()([tsf_extractor.output, mlp_repr])

    # Additional MLP Layer(s) after concatenation
    x_combined = concatenated
    for units in final_hiddens:
        x_combined = Dense(units, kernel_regularizer=l2(l2_reg) if l2_reg else None)(x_combined)

        if norm == 'batch_norm':
            x_combined = BatchNormalization()(x_combined)
        elif norm == 'layer_norm':
            x_combined = LayerNormalization()(x_combined)

        if callable(activation):
            x_combined = activation(x_combined)
        else:
            x_combined = LeakyReLU()(x_combined)

        if dropout_rate > 0.0:
            x_combined = Dropout(dropout_rate)(x_combined)

    # Final representation layer
    final_repr = Dense(repr_dim, kernel_regularizer=l2(l2_reg) if l2_reg else None)(x_combined)
    if pds:
        # Assuming NormalizeLayer is defined elsewhere for PDS normalization
        final_repr = NormalizeLayer(
            name='normalize_layer')(
            activation(final_repr) if callable(activation) else LeakyReLU()(final_repr))
    else:
        final_repr = activation(final_repr) if callable(activation) else LeakyReLU(name='final_repr_layer')(final_repr)

    if output_dim > 0:
        forecast_head = Dense(output_dim, activation='linear', name='forecast_head')(final_repr)
        model_output = [final_repr, forecast_head]
    else:
        model_output = final_repr

    # Create the model
    model = Model(inputs=[tsf_extractor.input, mlp_input], outputs=model_output, name=name)

    return model


def load_file_data(
        file_path: str,
        apply_log: bool = True,
        inputs_to_use: Optional[List[str]] = None,
        add_slope: bool = True,
        outputs_to_use: Optional[List[str]] = None,
        cme_speed_threshold: float = -1
) -> Tuple[np.ndarray, np.ndarray]:
    """
    Processes data from a single file.

    Parameters:
        - file_path (str): Path to the file.
        - apply_log (bool): Whether to apply a logarithmic transformation before normalization.
        - inputs_to_use (Optional[List[str]]): List of input types to include in the dataset.
        - add_slope (bool): If True, adds slope features to the dataset.
        - outputs_to_use (Optional[List[str]]): List of output types to include in the dataset. default is both ['p'] and ['delta_p'].
        - cme_speed_threshold (float): The threshold for CME speed. CMEs with speeds below (<) this threshold will be excluded. -1
        for no cmes

    Returns:
    - Tuple[np.ndarray, np.ndarray]: Processed input data (X) and target data (y) as numpy arrays.
    """
    # Initialization and file reading
    if inputs_to_use is None:
        inputs_to_use = ['e0.5', 'e4.4', 'p6.1', 'p']
    if outputs_to_use is None:
        outputs_to_use = ['delta_p']

    # Dynamically define input columns based on inputs_to_use
    input_columns = []
    for input_type in inputs_to_use:
        input_columns += [f'{input_type}_tminus{i}' for i in range(24, 0, -1)] + [f'{input_type}_t']

    target_column = []
    # Dynamically define target column based on outputs_to_use

    if 'delta_p' in outputs_to_use:  # delta should come first
        target_column.append('delta_log_Intensity')
    if 'p' in outputs_to_use:
        target_column.append('Proton Intensity')

    cme_columns_to_zero_out = [
        'CME_DONKI_latitude', 'CME_DONKI_longitude', 'CME_DONKI_speed', 'CME_CDAW_MPA',
        'CME_CDAW_LinearSpeed', 'VlogV', 'DONKI_half_width', 'Accelaration',
        '2nd_order_speed_final', '2nd_order_speed_20R', 'CPA', 'Halo', 'Type2_Viz_Area',
        'solar_wind_speed', 'diffusive_shock', 'half_richardson_value'
    ]

    data = pd.read_csv(file_path)

    if cme_speed_threshold > -1:
        # Zero out CME columns for CMEs with speeds below the threshold
        data = zero_out_cme_below_threshold(data, cme_speed_threshold, cme_columns_to_zero_out)

    # Apply transformations and normalizations
    # Apply logarithmic transformation (if specified)
    if apply_log:
        data[input_columns] = np.log1p(data[input_columns])  # Adding 1 to avoid log(0)
        data['Proton Intensity'] = np.log1p(data['Proton Intensity'])  # Adding 1 to avoid log(0)

    # Normalize inputs between 0 and 1
    input_data = data[input_columns]
    input_data_normalized = (input_data - input_data.min()) / (input_data.max() - input_data.min())

    # Compute and add slopes (if specified)
    if add_slope:
        for input_type in inputs_to_use:
            # print(f"Computing slopes for {input_type}...")
            slope_column_names = generate_slope_column_names([input_type])  # Generate for current input type
            slope_values = compute_slope(input_data_normalized, input_type)
            for slope_column, slope_index in zip(slope_column_names, range(slope_values.shape[1])):
                # print(f"Adding {slope_column} to input cme_files...")
                input_data_normalized[slope_column] = slope_values[:, slope_index]
            # input_columns.extend(slope_column_names)

    # print the columns one by one
    # for col in input_data_normalized.columns:
    #     print(col)
    # order - e0.5, e1.8, p, e0.5 slope, e1.8 slope, p slope

    # Normalize targets between 0 and 1
    target_data = data[target_column]

    if cme_speed_threshold > -1:
        # Process and append CME features
        cme_features = preprocess_cme_features(data, inputs_to_use)
        combined_input = pd.concat([input_data_normalized, cme_features], axis=1)
        X = combined_input.values
    else:
        X = input_data_normalized.values.reshape((input_data_normalized.shape[0], -1, 1))

    # print shape of X along with the file name
    # print(f'X.shape: {X.shape} for {file_path}')

    y = target_data.values

    # print shape of y along with the file name
    # print(f'y.shape: {y.shape} for {file_path}')

    # Return processed X and y
    return X, y


def stratified_split(X: np.ndarray, y: np.ndarray, shuffle: bool = True, seed: int = None, split: float = 0.25,
                     debug: bool = False) -> Tuple[np.ndarray, np.ndarray, np.ndarray, np.ndarray]:
    """
    Splits the dataset into subtraining and validation sets using stratified sampling.
    TODO: upgrade to support folds
    Parameters:
    X (np.ndarray): Feature matrix of shape (n_samples, n_features).
    y (np.ndarray): Label vector of shape (n_samples, 1).
    shuffle (bool): Whether to shuffle the data before splitting. Default is True.
    seed (int): Random seed for reproducibility. Default is None.
    split (float): Proportion of the dataset to include in the validation set. Default is 0.25.
    debug (bool): Whether to plot the distributions of the original, subtrain, and validation sets. Default is False.

    Returns:
    Tuple[np.ndarray, np.ndarray, np.ndarray, np.ndarray]: Split feature and label matrices:
        - X_subtrain: Features for the subtraining set.
        - y_subtrain: Labels for the subtraining set.
        - X_val: Features for the validation set.
        - y_val: Labels for the validation set.
    """
    if shuffle:
        np.random.seed(seed)

    # Sort the data by the labels
    sorted_indices = np.argsort(y, axis=0).flatten()
    X_sorted = X[sorted_indices]
    y_sorted = y[sorted_indices]

    # Calculate the number of validation samples
    num_samples = X.shape[0]
    val_size = int(num_samples * split)

    # Initialize lists to hold subtraining and validation data
    X_subtrain = []
    y_subtrain = []
    X_val = []
    y_val = []

    # Divide into groups of 4 and split into subtrain and validation
    for i in range(0, num_samples, 4):
        group_indices = list(range(i, min(i + 4, num_samples)))
        if shuffle:
            np.random.shuffle(group_indices)  # Shuffle within the group
        val_indices = group_indices[:1]
        subtrain_indices = group_indices[1:]

        X_val.extend(X_sorted[val_indices])
        y_val.extend(y_sorted[val_indices])
        X_subtrain.extend(X_sorted[subtrain_indices])
        y_subtrain.extend(y_sorted[subtrain_indices])

    # Convert lists back to arrays
    X_subtrain = np.array(X_subtrain)
    y_subtrain = np.array(y_subtrain)
    X_val = np.array(X_val)
    y_val = np.array(y_val)

    # Ensure the largest y is in the validation set
    max_y_index = np.argmax(y_sorted)
    max_y_val = y_sorted[max_y_index]
    if max_y_val not in y_val:
        # Add the sample with the largest y value to the validation set
        X_val = np.vstack([X_val, X_sorted[max_y_index].reshape(1, -1)])
        y_val = np.vstack([y_val, max_y_val.reshape(1, -1)])
        # Remove the largest y from the subtraining set
        mask = y_subtrain != max_y_val
        X_subtrain = X_subtrain[mask.flatten()]
        y_subtrain = y_subtrain[mask.flatten()]

    if debug:
        plot_distributions(y, y_subtrain, y_val)

    return X_subtrain, y_subtrain, X_val, y_val


def stratified_4fold_split(
        X: np.ndarray,
        y: np.ndarray,
        shuffle: bool = True,
        seed: int = None,
        debug: bool = False
) -> Generator[Tuple[np.ndarray, np.ndarray, np.ndarray, np.ndarray], None, None]:
    """
    Splits the dataset into 4 folds using stratified sampling and yields one fold at a time.

    Parameters:
    X (np.ndarray): Feature matrix of shape (n_samples, n_features).
    y (np.ndarray): Label vector of shape (n_samples, 1).
    shuffle (bool): Whether to shuffle the data before splitting. Default is True.
    seed (int): Random seed for reproducibility. Default is None.
    debug (bool): Whether to plot the distributions of the original, subtrain, and validation sets. Default is False.

    Yields:
    Tuple[np.ndarray, np.ndarray, np.ndarray, np.ndarray]: Split feature and label matrices:
        - X_subtrain: Features for the subtraining set.
        - y_subtrain: Labels for the subtraining set.
        - X_val: Features for the validation set.
        - y_val: Labels for the validation set.
    """
    if shuffle:
        np.random.seed(seed)

    # Sort the data by the labels
    sorted_indices = np.argsort(y, axis=0).flatten()
    X_sorted = X[sorted_indices]
    y_sorted = y[sorted_indices]

    num_samples = X.shape[0]
    fold_size = num_samples // 4

    # Initialize lists to hold indices for each fold
    fold_indices = [[] for _ in range(4)]

    # Divide into groups of 4 and distribute across folds
    for i in range(0, num_samples, 4):
        group_indices = list(range(i, min(i + 4, num_samples)))
        if shuffle:
            np.random.shuffle(group_indices)  # Shuffle within the group

        for j, index in enumerate(group_indices):
            fold_indices[j % 4].append(index)

    for fold in range(4):
        val_indices = fold_indices[fold]
        subtrain_indices = [idx for i in range(4) if i != fold for idx in fold_indices[i]]

        X_val = X_sorted[val_indices]
        y_val = y_sorted[val_indices]
        X_subtrain = X_sorted[subtrain_indices]
        y_subtrain = y_sorted[subtrain_indices]

        yield X_subtrain, y_subtrain, X_val, y_val


def plot_distributions(y_train: np.ndarray, y_subtrain: np.ndarray, y_val: np.ndarray) -> None:
    """
    Plots the distributions of the original training set, subtraining set, and validation set.
    Also prints the min, max, and mode values of the labels for each set.

    Parameters:
    y_train (np.ndarray): Labels of the original training set.
    y_subtrain (np.ndarray): Labels of the subtraining set.
    y_val (np.ndarray): Labels of the validation set.
    """

    def print_stats(y, name):
        min_y = np.min(y)
        max_y = np.max(y)
        mode_y = stats.mode(y).mode[0]
        print(f"{name} - Min: {min_y}, Max: {max_y}, Mode: {mode_y}")

    print_stats(y_train, "Train")
    print_stats(y_subtrain, "Subtrain")
    print_stats(y_val, "Validation")

    plt.figure(figsize=(15, 5))

    plt.subplot(1, 3, 1)
    plt.hist(y_train, bins=50, color='blue', alpha=0.7, label='Train')
    plt.title('Original Training Set Distribution')

    plt.subplot(1, 3, 2)
    plt.hist(y_subtrain, bins=50, color='green', alpha=0.7, label='Subtrain')
    plt.title('Subtraining Set Distribution')

    plt.subplot(1, 3, 3)
    plt.hist(y_val, bins=50, color='red', alpha=0.7, label='Validation')
    plt.title('Validation Set Distribution')

    plt.show()


def build_dataset(
        directory_path: str,
        shuffle_data: bool = False,
        apply_log: bool = True,
        inputs_to_use: Optional[List[str]] = None,
        add_slope: bool = True,
        outputs_to_use: Optional[List[str]] = None,
        cme_speed_threshold: float = -1
) -> Tuple[np.ndarray, np.ndarray]:
    """
    Builds a dataset by processing files in a given directory.

    Reads SEP event files from the specified directory, processes them to extract
    input and target cme_files, normalizes the values between 0 and 1 for the columns
    of interest, excludes rows where proton intensity is -9999, and optionally shuffles the cme_files.

     Parameters:
        - directory_path (str): Path to the directory containing the sep_event_X files.
        - shuffle_data (bool): If True, shuffle the cme_files before returning.
        - apply_log (bool): Whether to apply a logarithmic transformation before normalization.
        - inputs_to_use (List[str]): List of input types to include in the dataset. Default is ['e0.5', 'e1.8', 'p'].
        - add_slope (bool): If True, adds slope features to the dataset.
        - outputs_to_use (List[str]): List of output types to include in the dataset. Default is both ['p'] and ['delta_p'].
        - cme_speed_threshold (float): The threshold for CME speed. CMEs with speeds below (<) this threshold will be excluded. -1

    Returns:
    - Tuple[np.ndarray, np.ndarray]: A tuple containing the combined input data (X) and target data (y).
    """
    all_inputs, all_targets = [], []

    for file_name in os.listdir(directory_path):
        if file_name.endswith('_ie_trim.csv'):
            file_path = os.path.join(directory_path, file_name)
            X, y = load_file_data(
                file_path,
                apply_log,
                inputs_to_use,
                add_slope,
                outputs_to_use,
                cme_speed_threshold)
            all_inputs.append(X)
            all_targets.append(y)

    X_combined = np.vstack(all_inputs)
    y_combined = np.concatenate(all_targets)

    if shuffle_data:
        X_combined, y_combined = shuffle(X_combined, y_combined, random_state=seed_value)

    return X_combined, y_combined


def locate_high_deltas(
        directory_path: str,
        shuffle_data: bool = True,
        apply_log: bool = True,
        inputs_to_use: Optional[List[str]] = None,
        add_slope: bool = True,
        outputs_to_use: Optional[List[str]] = None,
        cme_speed_threshold: float = -1
) -> None:
    """
    Builds a dataset by processing files in a given directory.

    Reads SEP event files from the specified directory, processes them to extract
    input and target cme_files, normalizes the values between 0 and 1 for the columns
    of interest, excludes rows where proton intensity is -9999, and optionally shuffles the cme_files.

     Parameters:
        - directory_path (str): Path to the directory containing the sep_event_X files.
        - shuffle_data (bool): If True, shuffle the cme_files before returning.
        - apply_log (bool): Whether to apply a logarithmic transformation before normalization.
        - inputs_to_use (List[str]): List of input types to include in the dataset. Default is ['e0.5', 'e1.8', 'p'].
        - add_slope (bool): If True, adds slope features to the dataset.
        - outputs_to_use (List[str]): List of output types to include in the dataset. Default is both ['p'] and ['delta_p'].
        - cme_speed_threshold (float): The threshold for CME speed. CMEs with speeds below (<) this threshold will be excluded. -1

    Returns:
    - Tuple[np.ndarray, np.ndarray]: A tuple containing the combined input data (X) and target data (y).
    """

    for file_name in os.listdir(directory_path):
        print(f'Processing file: {file_name}')
        if file_name.endswith('_ie_trim.csv'):
            file_path = os.path.join(directory_path, file_name)
            X, y = load_file_data(
                file_path,
                apply_log,
                inputs_to_use,
                add_slope,
                outputs_to_use,
                cme_speed_threshold)

            # Counting labels
            label_count_above_2 = np.sum(y > 2)
            label_count_above_1_and_below_minus1 = np.sum((y > 1) | (y < -1))

            print(f'Count of labels above 2: {label_count_above_2}')
            print(f'Count of labels above 1 and below -1: {label_count_above_1_and_below_minus1}')


def generate_feature_names(inputs_to_use: List[str], add_slope: bool) -> List[str]:
    """
    Generates a list of feature names based on specified input types and whether slope features should be added.

    This function dynamically creates feature names for time-lagged inputs and optionally for slope features,
    given a list of input types (e.g., ['e0.5', 'e1.8', 'p']). For each input type, it generates names for features
    representing lagged values up to 24 hours prior ('tminus24' to 't') and, if requested, adds names for the slope
    feature associated with each input type, indicating specific time lags between which the slope is calculated.

    Parameters:
    - inputs_to_use (List[str]): A list of strings representing the input types for which features should be generated.
    - add_slope (bool): A flag indicating whether to include slope features for each input type in the output list.

    Returns:
    - List[str]: A list containing the generated feature names.

    Example:
     generate_feature_names(['e0.5', 'p'], add_slope=True)
    ['e0.5_tminus24', 'e0.5_tminus23', ..., 'e0.5_t', 'e0.5_slope_tminus24_to_tminus23', ..., 'e0.5_slope_tminus1_to_t', 'p_tminus24', ..., 'p_t', 'p_slope_tminus24_to_tminus23', ..., 'p_slope_tminus1_to_t']
    """
    feature_names = []  # Initialize the list to store generated feature names

    # Loop through each input type specified in inputs_to_use
    for input_type in inputs_to_use:
        # Generate feature names for lagged inputs from tminus24 to t
        feature_names += [f'{input_type}_tminus{i}' for i in range(24, 0, -1)] + [f'{input_type}_t']

    # If add_slope is True, add slope feature names for the current input type
    if add_slope:
        for input_type in inputs_to_use:
            # Add slope names from tminus24 to tminus1
            feature_names += [f'{input_type}_slope_tminus{i}_to_tminus{i - 1}' for i in range(24, 1, -1)]
            # Add slope name from tminus1 to t
            feature_names.append(f'{input_type}_slope_tminus1_to_t')

    # Return the list of generated feature names
    return feature_names


def generate_slope_column_names(inputs_to_use: List[str], padding: bool = False) -> List[str]:
    """
    Generate slope column names for each input type based on the specified time steps, optionally including padding.

    For each input type, this function generates column names for slopes calculated between
    consecutive time steps. It includes slopes from 'tminus24' to 'tminus2', a special case
    for the slope from 'tminus1' to 't', and optionally a padding slope at the beginning.

    Parameters:
    - inputs_to_use (List[str]): A list of input types for which to generate slope column names.
    - padding (bool): Whether to include an additional column name for padding at the beginning.

    Returns:
    - List[str]: A list of slope column names for all specified input types, including padding if specified.
    """

    slope_column_names = []
    for input_type in inputs_to_use:
        # Optionally add padding slope column name
        if padding:
            slope_column_names.append(f'{input_type}_slope_padding_to_tminus24')
        # Slopes from tminus24 to tminus2
        for i in range(24, 1, -1):
            slope_column_names.append(f'{input_type}_slope_tminus{i}_to_tminus{i - 1}')
        # Slope from tminus1 to t
        slope_column_names.append(f'{input_type}_slope_tminus1_to_t')

    return slope_column_names


def compute_slope(data: pd.DataFrame, input_type: str, padding: bool = False) -> np.ndarray:
    """
    Compute the slope for a given input type across its time-series columns and optionally
    pad the slope series to match the original time series length by duplicating the first slope.

    Parameters:
    - data (pd.DataFrame): The DataFrame containing the time series data.
    - input_type (str): The input type for which to compute the slope (e.g., 'e0.5').
    - padding (bool, optional): If True, duplicate the first slope to match the original time series length.
      Defaults to False.

    Returns:
    - np.ndarray: Array of slopes for the specified input type. If padding is True, the length of this
      array matches the length of the original time series.
    """
    # Define the column names based on the input_type
    columns = [f'{input_type}_tminus{i}' for i in range(24, 0, -1)] + [f'{input_type}_t']
    input_values = data[columns].values

    # Compute the slope between consecutive columns
    slopes = np.diff(input_values, axis=1)

    # print shape of slopes
    # print(slopes.shape)

    if padding:
        # Duplicate the first slope value if padding is True
        first_slope = slopes[:, 0].reshape(-1, 1)
        slopes = np.hstack([first_slope, slopes])

        # print shape of slopes
        # print(slopes.shape)

    return slopes


def check_nan_in_dataset(dataset: np.ndarray, dataset_name: str) -> None:
    """
    Checks if there are any NaN values in the given dataset and prints the result.

    Parameters:
    - dataset (np.ndarray): The dataset to check for NaN values.
    - dataset_name (str): The name of the dataset (for display purposes).
    """
    if np.isnan(dataset).any():
        print(f"NaN values found in {dataset_name}.")
    else:
        print(f"No NaN values in {dataset_name}.")


def min_max_norm(data: pd.DataFrame or pd.Series) -> pd.DataFrame or pd.Series:
    """
    Apply min-max normalization to a pandas DataFrame or Series.
    If the min and max values of a column are the same, that column is replaced with zeros.

    Parameters:
    - cme_files (pd.DataFrame or pd.Series): The pandas DataFrame or Series to be normalized.

    Returns:
    - pd.DataFrame or pd.Series: Min-max normalized pandas DataFrame or Series.
    """

    # Function to normalize a single column
    def normalize_column(column: pd.Series) -> pd.Series:
        min_val = column.min()
        max_val = column.max()

        # Handle case where max and min are the same
        if min_val == max_val:
            return pd.Series(np.zeros_like(column), index=column.index)
        else:
            # Apply min-max normalization
            return (column - min_val) / (max_val - min_val)

    # Check if the input is a DataFrame
    if isinstance(data, pd.DataFrame):
        normalized_df = data.apply(normalize_column, axis=0)
        return normalized_df

    # Check if the input is a Series
    elif isinstance(data, pd.Series):
        return normalize_column(data)

    else:
        raise TypeError("Input must be a pandas DataFrame or Series")


def preprocess_cme_features(df: pd.DataFrame, inputs_to_use: List[str]) -> pd.DataFrame:
    """
    Apply efficient preprocessing steps to the given dataframe based on the specified scheme table and inputs_to_use.

    Parameters:
    - df (pd.DataFrame): The dataframe to preprocess.
    - inputs_to_use (List[str]): List of input types to include in the dataset.

    Returns:
    - pd.DataFrame: The preprocessed dataframe.
    """

    # Preallocate a dictionary to store preprocessed cme_files
    preprocessed_data = {}

    # Define a mapping for intensity columns based on inputs_to_use
    intensity_mapping = {
        'e0.5': 'e0.5_max_intensity',
        'e1.8': 'e1.8_max_intensity',
        'p': 'p_max_intensity',
        'e4.4': 'e4.4_max_intensity',
        'p6.1': 'p6.1_max_intensity',
        'p33.0': 'p33.0_max_intensity'
    }

    # Natural Log Transformations for selected intensity columns
    for input_type in inputs_to_use:
        intensity_column = intensity_mapping.get(input_type)
        if intensity_column:
            log_intensity_column = f'log_{intensity_column}'
            preprocessed_data[f'log_{intensity_column}'] = np.log1p(df[intensity_column])
            # Apply Min-Max normalization on log-transformed features
            preprocessed_data[f'{log_intensity_column}_norm'] = min_max_norm(preprocessed_data[log_intensity_column])
            # Drop the original log-transformed column as it's not needed after normalization
            preprocessed_data.pop(log_intensity_column)

    preprocessed_data['log_half_richardson_value'] = np.log1p(-df['half_richardson_value'])
    preprocessed_data['log_diffusive_shock'] = np.log1p(df['diffusive_shock'])
    preprocessed_data['log_Type2_Viz_Area'] = df['Type2_Viz_Area'].apply(lambda x: np.log(x) if x != 0 else np.log(1))

    # Apply Min-Max normalization on all features, including the log-transformed ones
    for feature, proper_name in {'VlogV': 'VlogV', 'CME_DONKI_speed': 'CME_DONKI_speed',
                                 'Linear_Speed': 'CME_CDAW_LinearSpeed',
                                 '2nd_order_speed_final': '2nd_order_speed_final',
                                 '2nd_order_speed_20R': '2nd_order_speed_20R',
                                 'CMEs_with_speed_over_1000_in_past_9hours': 'CMEs Speed > 1000',
                                 'max_CME_speed_in_past_day': 'Max CME Speed', 'CMEs_in_past_month': 'CMEs Past Month',
                                 'CME_DONKI_longitude': 'CME_DONKI_longitude', 'CME_CDAW_MPA': 'CME_CDAW_MPA',
                                 'daily_sunspots': 'Sunspot Number', 'DONKI_half_width': 'DONKI_half_width',
                                 'CME_DONKI_latitude': 'CME_DONKI_latitude', 'Accelaration': 'Accelaration',
                                 'CPA': 'CPA', 'CMEs_in_past_9hours': 'CMEs Past 9 Hours'}.items():
        preprocessed_data[f"{feature}_norm"] = min_max_norm(df[proper_name])

    preprocessed_data['log_richardson_value_norm'] = min_max_norm(preprocessed_data['log_half_richardson_value'])
    preprocessed_data['log_diffusive_shock_norm'] = min_max_norm(preprocessed_data['log_diffusive_shock'])
    preprocessed_data['log_Type2_Viz_Area_norm'] = min_max_norm(preprocessed_data['log_Type2_Viz_Area'])

    # No transformation for 'Halo'
    preprocessed_data['Halo'] = df['Halo']

    # drop log_richardson_formula_1.0_c, diffusive shock, log_Type_2_Area because they are not needed anymore
    preprocessed_data.pop('log_half_richardson_value')
    preprocessed_data.pop('log_diffusive_shock')
    preprocessed_data.pop('log_Type2_Viz_Area')

    return pd.DataFrame(preprocessed_data)


def zero_out_cme_below_threshold(df: pd.DataFrame, threshold: float, cme_columns: List[str]) -> pd.DataFrame:
    """
    Zeroes out the values of specified CME columns in rows where the CME speed is below the threshold.

    Parameters:
    - df (pd.DataFrame): The DataFrame containing the cme_files.
    - threshold (float): The CME speed threshold.
    - cme_columns (List[str]): List of CME column names to zero out.

    Returns:
    - pd.DataFrame: The DataFrame with updated CME columns.
    """
    mask = df['CME_DONKI_speed'] < threshold
    for column in cme_columns:
        df.loc[mask, column] = 0
    return df


def create_synthetic_dataset(n_samples: int = 50000, n_timesteps: int = 25) -> Tuple[np.ndarray, np.ndarray]:
    """
    Creates a synthetic dataset consisting of sequences with a flat line segment followed by an angled line segment.
    Each sequence can have varying angles for the angled line segment, and noise is added for realism.

    Parameters:
    n_samples (int): The number of samples to generate in the dataset.
    n_timesteps (int): The total number of timesteps in each sample.

    Returns:
    Tuple[np.ndarray, np.ndarray]: A tuple containing the normalized synthetic dataset and the corresponding targets.
    """
    synthetic_data = np.zeros((n_samples, n_timesteps, 1))
    targets = np.zeros((n_samples, 1))

    for i in range(n_samples):
        # Randomly determine the length of the flat and angled segments
        flat_length = np.random.randint(1, n_timesteps - 1)
        angle_length = n_timesteps - flat_length

        # Create a flat line segment
        flat_segment = np.zeros((flat_length, 1))

        # Randomly choose an angle between 30 and 60 degrees for the angled segment
        angle = np.random.randint(30, 61)
        radians = np.deg2rad(angle)
        tan = np.tan(radians)
        angle_segment = tan * np.arange(0, angle_length).reshape(-1, 1)

        # Add random noise to the angled segment
        noise = np.random.normal(0, 0.1, size=angle_segment.shape)
        angle_segment += noise

        # Concatenate the flat and angled segments
        full_segment = np.concatenate((flat_segment, angle_segment), axis=0)

        # Assign the concatenated segment and target
        synthetic_data[i, :, 0] = full_segment.ravel()
        targets[i] = angle

    # Normalize the synthetic cme_files
    synthetic_data = (synthetic_data - np.mean(synthetic_data)) / np.std(synthetic_data)

    # Normalize the targets
    targets = (targets - np.mean(targets)) / np.std(targets)

    return synthetic_data, targets


def plot_conv1d_filters(model: Model, layer_index: int, num_columns: int = 3):
    """
    Plots the filters of a 1D convolutional layer in a grid.

    Parameters:
    model (Model): The trained Keras model.
    layer_index (int): The index of the convolutional layer to visualize.
    num_columns (int): Number of columns in the grid for displaying filters. Default is 3.
    """
    # Extracting the filters and biases from the specified layer
    filters, biases = model.layers[layer_index].get_weights()

    # Number of filters
    num_filters = filters.shape[2]

    # Number of rows to display
    num_rows = num_filters // num_columns + (num_filters % num_columns > 0)

    # Setting up the plot
    fig, axes = plt.subplots(num_rows, num_columns, figsize=(num_columns * 5, num_rows * 4))
    axes = axes.flatten()

    # Plotting each filter
    for i in range(num_filters):
        # Get the filter
        # print(f'filter shape: {filters.shape}')
        f = filters[:, :, i]  # .flatten()  # Flatten to 1D array if necessary

        # Plotting
        ax = axes[i]
        ax.plot(f, label=f'Weights in Filter {i}')
        ax.set_title(f'Filter {i}')
        ax.set_xlabel('Time Steps')
        ax.set_ylabel('Weight Value')

        # Show the legend for the first filter only, for clarity
        if i == 0:
            ax.legend()

    # Hide unused axes
    for ax in axes[num_filters:]:
        ax.axis('off')

    plt.tight_layout()
    plt.suptitle(f'Convolutional Layer {layer_index} Filters Visualization', fontsize=16, y=1.02)
    plt.show()


def plot_sample(data: np.ndarray, sample_index: int = None) -> None:
    """
    Plots a random sample from the synthetic dataset. If a sample index is provided,
    plots that specific sample.

    Parameters:
    cme_files (np.ndarray): The synthetic dataset with shape (n_samples, n_timesteps, 1).
    sample_index (int, optional): The index of the specific sample to plot. If None, a random
                                  sample will be plotted. Defaults to None.
    """

    if sample_index is None:
        sample_index = np.random.randint(low=0, high=data.shape[0])

    # Extract the specific sample
    sample = data[sample_index, :, 0]  # Remove the last dimension as it's 1

    # Plot the sample
    plt.figure(figsize=(10, 4))
    plt.plot(sample, marker='o')
    plt.title(f'Synthetic Data Sample at Index {sample_index}')
    plt.xlabel('Time Steps')
    plt.ylabel('Value')
    plt.grid(True)
    plt.show()


def exponential_formatter(x, pos):
    """Custom formatter to convert log values back to exponential values for labeling."""
    return f'{np.exp(x):.2f}'


def read_sep_data(file_path: str) -> pd.DataFrame:
    """
    Reads the SEP event cme_files from a CSV file.

    Parameters:
    - file_path (str): The path to the SEP event CSV file.

    Returns:
    - DataFrame: The SEP event cme_files as a pandas DataFrame.
    """
    return pd.read_csv(file_path)


def normalize_flux(df: pd.DataFrame, columns: List[str], apply_log: bool = True) -> pd.DataFrame:
    """
    Normalizes the specified flux intensity columns in the DataFrame between 0 and 1.

    Parameters:
    - df (pd.DataFrame): The DataFrame containing the SEP event cme_files.
    - columns (List[str]): A list of column names to be normalized.
    - apply_log (bool): Whether to apply a logarithmic transformation. Default is True.

    Returns:
    - DataFrame: The DataFrame with the normalized columns.
    """
    for column in columns:
        if apply_log:
            # Apply a logarithmic transformation before normalization
            df[column] = np.log1p(df[column])  # Adding 1 to avoid log(0)
        df[column] = min_max_norm(df[column])
    return df


def extract_cme_start_times(df: pd.DataFrame) -> List[pd.Timestamp]:
    """
    Extracts CME start times from the 'cme_donki_time' column.

    Parameters:
    - df (pd.DataFrame): The DataFrame containing the SEP event cme_files.

    Returns:
    - List[pd.Timestamp]: A list of CME start times.
    """
    valid_times = []
    for time in df['cme_donki_time']:
        if time != 0:  # Exclude zero values which are placeholders
            try:
                valid_time = pd.to_datetime(time)
                valid_times.append(valid_time)
            except (ValueError, TypeError):
                # Skip invalid or non-datetime values
                # print(f"ValueError or TypeError for time: {time}")
                continue
    return valid_times


def plot_and_evaluate_sep_event(
        df: pd.DataFrame,
        cme_start_times: List[pd.Timestamp],
        event_id: str,
        model: tf.keras.Model,
        input_columns: List[str],
        using_cme: bool = False,
        title: str = None,
        inputs_to_use: List[str] = None,
        add_slope: bool = True,
        outputs_to_use: List[str] = None,
        show_persistent: bool = True,
        show_changes: bool = True,
        prefix: str = 'testing',
        use_dict: bool = False) -> [float, str]:
    """
    Plots the SEP event cme_files with actual and predicted proton intensities, electron intensity,
    and evaluates the model's performance using MAE.

    Parameters:
    - df (pd.DataFrame): The DataFrame containing the SEP event cme_files with normalized values.
    - cme_start_times (List[pd.Timestamp]): A list of CME start times for vertical markers.
    - event_id (str): The event ID to be displayed in the plot title.
    - model (tf.keras.Model): The trained model to be evaluated.
    - input_columns (List[str]): The list of input columns for the model.
    - cme_columns (List[str]): The list of CME feature columns.
    - target_column (str): The column name of the target variable.
    - using_cme (bool): Whether to use CME features. Default is False.
    - model_type (str): The type of model used. Default is 'cnn'.
    - title (str): The title of the plot. Default is None.
    - inputs_to_use (List[str]): The list of input types to use. Default is None.
    - add_slope (bool): Whether to add slope features. Default is True.
    - outputs_to_use (List[str]): The list of output types to use. Default is None.
    - show_persistent (bool): Whether to show the persistent model where the delta = 0. Default is True.
    - show_changes (bool): Whether to show the scatter plot of target changes vs predicted changes. Default is True.
    - prefix (bool): Whether to add the prefix 'SEP Event' to the title. Default is True.
    - use_dict (bool): Whether to use the dictionary for the model. Default is False.

    Returns:
    - Tuple[float, str]: A tuple containing the MAE loss and the plot title.
    """
    global actual_changes, predicted_changes, delta_count, selected_changes, mask, e44_intensity_log, p61_intensity_log, p330_intensity_log
    e18_intensity_log = None

    if add_slope:
        n_features = len(inputs_to_use) * (25 + 24)
    else:
        n_features = len(inputs_to_use) * 25

    # Extract and adjust the timestamp for plotting
    timestamps = pd.to_datetime(df['Timestamp']) + pd.Timedelta(minutes=30)
    t_timestamps = pd.to_datetime(df['Timestamp'])
    # Transform 't' column to log scale and plot
    e05_intensity_log = np.log1p(df['e0.5_t'])  # Using log1p for numerical stability
    p_t_log = np.log1p(df['p_t'])  # Using log1p for numerical stability

    if 'e1.8' in inputs_to_use:
        e18_intensity_log = np.log1p(df['e1.8_t'])  # Using log1p for numerical stability

    if 'e4.4' in inputs_to_use:
        e44_intensity_log = np.log1p(df['e4.4_t'])

    if 'p6.1' in inputs_to_use:
        p61_intensity_log = np.log1p(df['p6.1_t'])

    if 'p33.0' in inputs_to_use:
        p330_intensity_log = np.log1p(df['p33.0_t'])

    # Normalize the flux intensities
    df_norm = normalize_flux(df, input_columns, apply_log=True)
    # X = df_norm[input_columns].values
    added_columns = []
    if add_slope:
        added_columns = generate_slope_column_names(inputs_to_use)
        for input_type in inputs_to_use:
            slope_values = compute_slope(df_norm, input_type)
            slope_column_names = generate_slope_column_names([input_type])
            for slope_column, slope_index in zip(slope_column_names, range(slope_values.shape[1])):
                df_norm[slope_column] = slope_values[:, slope_index]

    X = df_norm[input_columns + added_columns].values

    target_columns = []
    if 'delta_p' in outputs_to_use:
        target_columns.append('delta_log_Intensity')
    if 'p' in outputs_to_use:
        target_columns.append('Proton Intensity')

    # log the intensity but not delta
    df['Proton Intensity'] = np.log1p(df['Proton Intensity'])
    # y_true = df[target_columns].values
    actual_proton = df['Proton Intensity'].values

    if using_cme:
        # process cme features
        cme_features = preprocess_cme_features(df, inputs_to_use)
        X_reshaped = np.concatenate([X, cme_features.values], axis=1)
    else:
        # Reshape X accordingly
        # The '-1' in reshape indicates that the number of samples is automatically determined
        # 'num_features' is the actual number of features in X
        # '1' is for the third dimension, typically used for weights expecting 3D input (like CNNs)
        X_reshaped = X.reshape(-1, n_features, 1)

    if add_slope:
        # n_features_list = [25] * len(inputs_to_use) * 2
        n_features_list = [25] * len(inputs_to_use) + [24] * len(inputs_to_use)
    else:
        n_features_list = [25] * len(inputs_to_use)

    X_reshaped = reshape_X(X_reshaped, n_features_list, inputs_to_use, add_slope, model.name)

    # Evaluate the model
    if use_dict:
        res = model.predict(X_reshaped)
        predictions = res['output']
    else:
        _, predictions = model.predict(X_reshaped)
    predictions = process_predictions(predictions)

    # if target change then we need to convert prediction into actual value
    if 'p' in inputs_to_use and 'delta_p' in outputs_to_use:
        predictions_plot = p_t_log + predictions
        if show_changes:
            actual_changes = df['delta_log_Intensity'].values - 1  # offset by 1
            actual_changes_nooffset = df['delta_log_Intensity'].values
            mask = (actual_changes_nooffset >= -0.01) & (actual_changes_nooffset <= 0.01)
            selected_changes = actual_changes_nooffset[mask]
            predicted_changes = predictions - 1  # offset by 1
    else:
        predictions_plot = predictions

    threshold_value = 0.4535
    mae_loss = mean_absolute_error(actual_proton, predictions_plot)
    # t_lag, s_lag, avg_lag = evaluate_lag_error(timestamps, y_true, predictions_plot, threshold=threshold_value)
    # print(f"Threshold lag error: {t_lag:.2f} minutes")
    # print(f"Shift lag error: {s_lag:.2f} minutes")
    # print(f"Average lag error: {avg_lag:.2f} minutes")
    # mae_loss = mean_absolute_error(y_true, p_t_log) # simple model
    print(f"Mean Absolute Error (MAE) on the cme_files: {mae_loss}")

    lw = .65  # Line width for the plots
    tlw = 1.8  # Thicker line width for the actual and predicted lines
    ssz = 4.7  # Scatter size for the changes

    # Plot the cme_files
    plt.figure(figsize=(15, 10), facecolor='white')
    plt.plot(timestamps, actual_proton, label='Actual Proton ln(Intensity)', color='blue', linewidth=tlw)
    plt.plot(timestamps, predictions_plot, label='Predicted Proton ln(Intensity)', color='red', linewidth=tlw)
    plt.plot(t_timestamps, e05_intensity_log, label='E 0.5 ln(Intensity)', color='orange', linewidth=lw)
    if 'e1.8' in inputs_to_use:
        plt.plot(t_timestamps, e18_intensity_log, label='E 1.8 ln(Intensity)', color='yellow', linewidth=lw)
    if 'e4.4' in inputs_to_use:
        plt.plot(t_timestamps, e44_intensity_log, label='E 4.4 ln(Intensity)', color='teal', linewidth=lw)
    if 'p6.1' in inputs_to_use:
        plt.plot(t_timestamps, p61_intensity_log, label='P 6.1 ln(Intensity)', color='purple', linewidth=lw)
    if 'p33.0' in inputs_to_use:
        plt.plot(t_timestamps, p330_intensity_log, label='P 33.0 ln(Intensity)', color='brown', linewidth=lw)
    if 'p' in inputs_to_use and 'delta_p' in outputs_to_use and show_persistent:
        plt.plot(timestamps, p_t_log, label='Persistent Model', color='black', linestyle=':', linewidth=tlw)
    if 'p' in inputs_to_use and 'delta_p' in outputs_to_use and show_changes:
        plt.scatter(timestamps, actual_changes, color='gray', label='Actual Changes', alpha=0.5, s=ssz)
        plt.scatter(timestamps, predicted_changes, color='purple', label='Predicted Changes', alpha=0.5, s=ssz)
        # Add a black horizontal line at log(0.05) on the y-axis and create a handle for the legend

        # print count of changes before mask and after mask
        # print(f"Count of changes before mask: {len(actual_changes)}")
        # print(f"Count of changes after mask: {len(selected_changes)}")
        # print(f'Display masked: {actual_changes.flatten()[mask]}')

        # Plot the actual changes within the range, offset by -2
        plt.scatter(timestamps[mask], selected_changes - 2, color='green', label='delta in (-0.01, 0.01)',
                    alpha=0.5, s=ssz)

        # Count the number of actual changes within the range
        delta_count = np.sum(mask)
        # Extract handles and labels for the plot's elements
        handles, labels = plt.gca().get_legend_handles_labels()
        labels.extend(f' (Count: {delta_count})')

    plt.axhline(y=threshold_value, color='black', linestyle='--', linewidth=lw, label='Threshold')

    # Create a custom legend handle for the CME start times
    cme_line = Line2D([0], [0], color='green', linestyle='--', linewidth=lw, label='CME Start Time')

    # Add vertical markers for CME start times, also adjusted by 30 minutes
    for cme_time in cme_start_times:
        if pd.notna(cme_time):  # Check if cme_time is a valid timestamp
            plt.axvline(x=cme_time, color='green', linestyle='--', linewidth=lw)

    # Set custom tick labels for y-axis to represent exponential values
    # plt.gca().yaxis.set_major_formatter(FuncFormatter(exponential_formatter))

    plt.xlabel('Timestamp')
    plt.ylabel('Ln Flux lnIntensity')
    # plt.yscale('log')  # Set y-axis to logarithmic scale
    plt.title(f'{title} - SEP Event {event_id} - MAE: {mae_loss:.4f}')  # - Lag: {s_lag:.2f} minutes')

    # Extract handles and labels for the plot's elements
    handles, labels = plt.gca().get_legend_handles_labels()
    # Add custom legend handles for the threshold and CME lines
    handles.extend([cme_line])
    labels.extend(["CME Start Time"])

    plt.legend(handles=handles, labels=labels)

    # Save the plot to a file with the MAE in the file name
    file_name = f'{title}_SEP_Event_{event_id}_{prefix}_MAE_{mae_loss:.4f}.png'  # _Lag_{s_lag:.2f}.png'
    plt.savefig(file_name)

    # plt.show()
    # Close the plot
    plt.close()

    # Return the file location
    file_location = os.path.abspath(file_name)
    print(f"Saved plot to: {file_location}")
    return mae_loss, file_name


def plot_avsp_delta(
        df: pd.DataFrame,
        model: tf.keras.Model,
        input_columns: List[str],
        using_cme: bool = False,
        inputs_to_use: List[str] = None,
        add_slope: bool = True,
        outputs_to_use: List[str] = None,
        use_dict: bool = False
) -> [float, str]:
    """
    Plots theactual delta (x) vs predicted delta (y) with a diagonal dotted line indicating perfect prediction.
    Different colors are used for different events

    Parameters:
    - df (pd.DataFrame): The DataFrame containing the SEP event cme_files with normalized values.
    - cme_start_times (List[pd.Timestamp]): A list of CME start times for vertical markers.
    - event_id (str): The event ID to be displayed in the plot title.
    - model (tf.keras.Model): The trained model to be evaluated.
    - input_columns (List[str]): The list of input columns for the model.
    - cme_columns (List[str]): The list of CME feature columns.
    - using_cme (bool): Whether to use CME features. Default is False.
    - title (str): The title of the plot. Default is None.
    - inputs_to_use (List[str]): The list of input types to use. Default is None.
    - add_slope (bool): Whether to add slope features. Default is True.
    - outputs_to_use (List[str]): The list of output types to use. Default is None.
    - use_dict (bool): Whether to use the dictionary for the model. Default is False.

    Returns:
    - Tuple[float, str]: A tuple containing the MAE loss and the plot title.
    """
    global actual_changes, predicted_changes

    if add_slope:
        n_features = len(inputs_to_use) * (25 + 24)
        # n_features = len(inputs_to_use) * 25 * 2
    else:
        n_features = len(inputs_to_use) * 25

    # Normalize the flux intensities
    df_norm = normalize_flux(df, input_columns, apply_log=True)
    # X = df_norm[input_columns].values
    added_columns = []
    if add_slope:
        added_columns = generate_slope_column_names(inputs_to_use)
        for input_type in inputs_to_use:
            slope_values = compute_slope(df_norm, input_type)
            slope_column_names = generate_slope_column_names([input_type])
            for slope_column, slope_index in zip(slope_column_names, range(slope_values.shape[1])):
                df_norm[slope_column] = slope_values[:, slope_index]

    X = df_norm[input_columns + added_columns].values

    target_columns = []
    if 'delta_p' in outputs_to_use:
        target_columns.append('delta_log_Intensity')
    if 'p' in outputs_to_use:
        target_columns.append('Proton Intensity')
        # log the intensity but not delta
        df['Proton Intensity'] = np.log1p(df['Proton Intensity'])

    if using_cme:
        # process cme features
        cme_features = preprocess_cme_features(df, inputs_to_use)
        X_reshaped = np.concatenate([X, cme_features.values], axis=1)
    else:
        # Reshape X accordingly
        # The '-1' in reshape indicates that the number of samples is automatically determined
        # 'num_features' is the actual number of features in X
        # '1' is for the third dimension, typically used for weights expecting 3D input (like CNNs)
        X_reshaped = X.reshape(-1, n_features, 1)

    if add_slope:
        # n_features_list = [25] * len(inputs_to_use) * 2
        n_features_list = [25] * len(inputs_to_use) + [24] * len(inputs_to_use)
    else:
        n_features_list = [25] * len(inputs_to_use)

    X_reshaped = reshape_X(X_reshaped, n_features_list, inputs_to_use, add_slope, model.name)

    # Evaluate the model
    if use_dict:
        res = model.predict(X_reshaped)
        predictions = res['output']
    else:
        _, predictions = model.predict(X_reshaped)

    predictions = process_predictions(predictions)

    print("Using target change approach")
    actual_changes = df['delta_log_Intensity'].values
    predicted_changes = predictions

    #     print type of actual_changes and predicted_changes and their shapes
    # print(f"Type of actual_changes: {type(actual_changes)}")
    # print(f"Type of predicted_changes: {type(predicted_changes)}")
    # print(f"Shape of actual_changes: {actual_changes.shape}")
    # print(f"Shape of predicted_changes: {predicted_changes.shape}")

    return actual_changes, predicted_changes


def process_sep_events(
        directory: str,
        model: tf.keras.Model,
        using_cme: bool = False,
        title: str = None,
        inputs_to_use: List[str] = None,
        add_slope: bool = True,
        cme_speed_threshold: float = 0,
        outputs_to_use: List[str] = None,
        show_avsp: bool = False,
        show_error_hist: bool = True,
        show_error_concentration: bool = True,
        prefix: str = 'testing',
        use_dict: bool = False) -> List[str]:
    """
    Processes SEP event files in the specified directory, normalizes flux intensities, predicts proton intensities,
    plots the results, and calculates the MAE for each file.

    Parameters:
    - directory (str): Path to the directory containing the SEP event files.
    - model (tf.keras.Model): The trained machine learning model for predicting proton intensity.
    - using_cme (bool): Whether to use CME features. Default is False.
    - title (str): The title of the plot. Default is None.
    - inputs_to_use (List[str]): List of input types to include in the dataset. Default is ['e0.5', 'e1.8', 'p'].
    - add_slope (bool): If True, adds slope features to the dataset.
    - outputs_to_use (List[str]): List of output types to include in the dataset. Default is ['p'].
    - cme_speed_threshold (float): The threshold for CME speed. CMEs with speeds below this threshold will be excluded.
    - show_avsp (bool): Whether to show the Actual vs Predicted delta plot. Default is False.
    - show_error_hist (bool): Whether to show the error histogram. Default is True.
    - prefix (str): The prefix to use for the plot file names. Default is 'testing'.
    - use_dict (bool): Whether to use the dictionary for the model. Default is False.

    Returns:
    - str: The name of the plot file.

    The function assumes that the SEP event files are named in the format 'sep_event_X_filled_ie.csv',
    where 'X' is the event ID. It skips files where the proton intensity is -9999.
    Each file will be processed to plot actual vs predicted proton intensity and electron intensity.
    A MAE score will be printed for each file.
    """

    if inputs_to_use is None:
        inputs_to_use = ['e0.5', 'e4.4', 'p6.1', 'p']

    if outputs_to_use is None:
        outputs_to_use = ['delta_p', 'p']

        # Generate input columns based on inputs_to_use and add slope columns if add_slope is True
    input_columns = []
    for input_type in inputs_to_use:
        input_columns += [f'{input_type}_tminus{i}' for i in range(24, 0, -1)] + [f'{input_type}_t']

    target_column = 'Proton Intensity'
    # additional_columns = ['Timestamp', 'cme_donki_time']

    plot_names = []

    cme_columns_to_zero_out = [
        'CME_DONKI_latitude', 'CME_DONKI_longitude', 'CME_DONKI_speed', 'CME_CDAW_MPA',
        'CME_CDAW_LinearSpeed', 'VlogV', 'DONKI_half_width', 'Accelaration',
        '2nd_order_speed_final', '2nd_order_speed_20R', 'CPA', 'Halo', 'Type2_Viz_Area',
        'solar_wind_speed', 'diffusive_shock', 'half_richardson_value'
    ]

    # Initialize a list to hold data for plotting
    avsp_data = []

    # Iterate over files in the directory
    for file_name in os.listdir(directory):
        if file_name.endswith('_ie_trim.csv'):
            try:
                file_path = os.path.join(directory, file_name)

                # Read the SEP event cme_files
                df = read_sep_data(file_path)

                # Skip files where proton intensity is -9999
                if (df[target_column] == -9999).any():
                    continue

                df = zero_out_cme_below_threshold(df, cme_speed_threshold, cme_columns_to_zero_out)

                # # Apply time offset to align the proton and electron intensities
                # offset = pd.Timedelta(minutes=30)
                # df = apply_time_offset(df, offset)
                # Extract CME start times
                cme_start_times = extract_cme_start_times(df)
                # Extract event ID from filename
                event_id = file_name.split('_')[2]

                # Select only the input columns for the model
                # model_inputs = df[input_columns]

                # Plot and evaluate the SEP event
                mae_loss, plotname = plot_and_evaluate_sep_event(
                    df, cme_start_times, event_id, model,
                    input_columns, using_cme=using_cme,
                    title=title, inputs_to_use=inputs_to_use,
                    add_slope=add_slope, outputs_to_use=outputs_to_use,
                    prefix=prefix, use_dict=use_dict)

                print(f"Processed file: {file_name} with MAE: {mae_loss}")
                plot_names.append(plotname)

                if show_avsp:
                    actual_ch, predicted_ch = plot_avsp_delta(
                        df, model, input_columns, using_cme=using_cme,
                        inputs_to_use=inputs_to_use, add_slope=add_slope,
                        outputs_to_use=outputs_to_use, use_dict=use_dict)

                    avsp_data.append((event_id, actual_ch, predicted_ch))
            except Exception as e:
                print(f"Error processing file: {file_name}")
                print(e)
                traceback.print_exc()
                continue

    if show_avsp and avsp_data:
        plot_file_location = plot_actual_vs_predicted(avsp_data, title, prefix)
        print(f"Saved plot to: {plot_file_location}")
        plot_names.append(plot_file_location)

        if show_error_hist:
            histogram_path = plot_error_dist(avsp_data, f"{title} Error Distribution", prefix)
            print(f"Saved histogram plot to: {histogram_path}")
            plot_names.append(histogram_path)

        if show_error_concentration:
            concentration_path = plot_error_concentration(avsp_data, f"{title} Error Concentration", prefix)
            print(f"Saved concentration plot to: {concentration_path}")
            plot_names.append(concentration_path)

    return plot_names


def plot_error_dist(avsp_data: List[Tuple[str, np.ndarray, np.ndarray]], title: str, prefix: str) -> str:
    """
    Plots a histogram of error values derived from actual vs. predicted data pairs.

    Parameters:
    - avsp_data (List[Tuple[str, np.ndarray, np.ndarray]]): List of tuples containing event_id, actual data, and predicted data.
    - title (str): The title for the histogram plot.
    - prefix (str): Prefix for naming the plot file.

    Returns:
    - str: File path of the saved plot.
    """
    # Extract all errors from the avsp_data
    errors = []
    for _, actual, predicted in avsp_data:
        errors.extend(actual - predicted)  # Compute error as actual - predicted

    # Define the bin width and calculate the range of bins
    bin_width = 0.02
    bin_range = np.arange(min(errors), max(errors) + bin_width, bin_width)

    # Create and display the histogram
    plt.figure(figsize=(10, 6))
    plt.hist(errors, bins=bin_range, color='blue', edgecolor='black', alpha=0.7)
    plt.xlabel('Error')
    plt.ylabel('Frequency')
    plt.title(title)
    plt.grid(True)

    plot_filename = f"{prefix}_error_distribution.png"
    plt.savefig(plot_filename)
    plt.close()

    return os.path.abspath(plot_filename)


def plot_error_concentration(avsp_data: List[Tuple[str, np.ndarray, np.ndarray]], title: str, prefix: str) -> str:
    """
    Plots a heatmap showing the concentration of errors across label bins.

    Parameters:
    - avsp_data (List[Tuple[str, np.ndarray, np.ndarray]]): List of tuples containing event_id, actual data, and predicted data.
    - title (str): The title for the heatmap plot.
    - prefix (str): Prefix for naming the plot file.

    Returns:
    - str: File path of the saved plot.
    """
    # Extract all errors and labels
    errors = []
    labels = []
    for _, actual, predicted in avsp_data:
        error = predicted - actual  # Compute error as actual - predicted
        errors.extend(error)
        labels.extend(actual)

    # Define the bin widths and ranges for errors and labels
    error_bin_width = 0.1
    label_bin_width = 0.4
    error_bins = np.arange(min(errors), max(errors) + error_bin_width, error_bin_width)
    label_bins = np.arange(min(labels), max(labels) + label_bin_width, label_bin_width)

    # Create a 2D histogram of errors and labels
    counts, xedges, yedges = np.histogram2d(errors, labels, bins=[error_bins, label_bins])

    # Plot the heatmap
    plt.figure(figsize=(12, 8))
    heatmap = plt.pcolormesh(xedges, yedges, counts.T, cmap='Greys')
    plt.colorbar(heatmap, label='Frequency')

    # Adding frequency labels to each cell
    for i in range(len(xedges) - 1):
        for j in range(len(yedges) - 1):
            plt.text(xedges[i] + error_bin_width / 2, yedges[j] + label_bin_width / 2, f'{int(counts[i][j])}',
                     color='tab:blue', ha='center', va='center', fontsize=8)

    plt.xlabel('Error')
    plt.ylabel('Label')
    plt.title(title)
    plt.grid(True, linestyle='--', alpha=0.7)

    plot_filename = f"{prefix}_error_concentration.png"
    plt.savefig(plot_filename)
    plt.close()

    return os.path.abspath(plot_filename)


def plot_actual_vs_predicted(avsp_data: List[tuple], title: str, prefix: str):
    """
    Plots actual vs predicted values for SEP events.

    Parameters:
    - avsp_data (List[tuple]): List of tuples containing event_id, actual data, and predicted data.
    - title (str): The title of the plot.
    - prefix (str): Prefix for the plot file names.
    """
    plt.figure(figsize=(10, 7))  # Adjust size as needed
    norm = plt.Normalize(-2.5, 2.5)
    cmap = plt.cm.viridis

    for event_id, actual, predicted in avsp_data:
        plt.scatter(actual, predicted, c=actual, cmap=cmap, norm=norm, label=f'{event_id}', alpha=0.7, s=12)

    plt.plot([-2.5, 2.5], [-2.5, 2.5], 'k--', label='Perfect Prediction')
    plt.xlabel('Actual Changes')
    plt.ylabel('Predicted Changes')
    plt.title(f"{title}\n{prefix}_Actual_vs_Predicted_Changes")

    sm = plt.cm.ScalarMappable(cmap=cmap, norm=norm)
    sm.set_array([])
    plt.colorbar(sm, label='Actual Value', extend='both')
    plt.grid(True)

    plot_filename = f"{title}_{prefix}_actual_vs_predicted_changes.png"
    plt.savefig(plot_filename)
    plt.close()

    return os.path.abspath(plot_filename)


def plot_sample_with_cme(data: np.ndarray, cme_features_names: list = None, sample_index: int = None) -> None:
    """
    Plots a random sample from the dataset, showing both time-series and CME features.
    If a sample index is provided, plots that specific sample.

    Parameters:
    - cme_files (np.ndarray): The dataset with shape (n_samples, n_features).
    - cme_features_names (list): A list of names for the CME features.
    - sample_index (int, optional): The index of the specific sample to plot.
                                   If None, a random sample will be plotted. Defaults to None.
    """

    if sample_index is None:
        sample_index = np.random.randint(low=0, high=data.shape[0])

    if cme_features_names is None:
        cme_features_names = [
            'VlogV_norm', 'CME_DONKI_speed_norm', 'Linear_Speed_norm', '2nd_order_speed_final_norm',
            '2nd_order_speed_20R_norm', 'CMEs_with_speed_over_1000_in_past_9hours_norm',
            'max_CME_speed_in_past_day_norm', 'CMEs_in_past_month_norm', 'CME_DONKI_longitude_norm',
            'CME_CDAW_MPA_norm', 'daily_sunspots_norm', 'DONKI_half_width_norm',
            'CME_DONKI_latitude_norm', 'Accelaration_norm', 'CPA_norm', 'CMEs_in_past_9hours_norm',
            'log_e0.5_max_intensity_norm', 'log_e1.8_max_intensity_norm', 'log_p_max_intensity_norm',
            'log_richardson_value_norm', 'log_diffusive_shock_norm', 'log_Type2_Viz_Area_norm',
            'Halo']

    # Extract the specific sample
    sample = data[sample_index]

    # Split the sample into time-series and CME features
    time_series_data = sample[:75]  # Assuming first 25 features are time-series
    cme_features_count = len(cme_features_names)
    cme_features_data = sample[25:25 + cme_features_count]

    # Plot the time-series cme_files
    plt.figure(figsize=(12, 8))
    plt.subplot(2, 1, 1)
    plt.plot(time_series_data, marker='o')
    plt.title(f'Sample at Index {sample_index} - Time Series Data')
    plt.xlabel('Time Steps')
    plt.ylabel('Value')
    plt.grid(True)

    # Plot the CME features
    plt.subplot(2, 1, 2)
    plt.bar(range(cme_features_count), cme_features_data)
    plt.title('CME Features')
    plt.xlabel('Feature Index')
    plt.ylabel('Feature Value')
    plt.xticks(range(cme_features_count), cme_features_names, rotation=90)  # Set custom x-axis ticks
    plt.grid(True)

    plt.tight_layout()
    plt.show()


def plot_sample_with_cme(data: np.ndarray, cme_start_index: int, cme_features_names: list = None,
                         sample_index: int = None) -> None:
    """
    Plots a random sample from the dataset, showing both time-series and CME features.
    If a sample index is provided, plots that specific sample.

    Parameters:
    - cme_files (np.ndarray): The dataset with shape (n_samples, n_features).
    - cme_start_index (int): The index where CME features start in the cme_files.
    - cme_features_names (list): A list of names for the CME features.
    - sample_index (int, optional): The index of the specific sample to plot.
                                   If None, a random sample will be plotted. Defaults to None.
    """

    if sample_index is None:
        sample_index = np.random.randint(low=0, high=data.shape[0])

    if cme_features_names is None:
        cme_features_names = ['CME Feature ' + str(i) for i in range(cme_start_index, data.shape[1])]

    # Extract the specific sample
    sample = data[sample_index]

    # Split the sample into time-series and CME features
    time_series_data = sample[:cme_start_index]
    cme_features_data = sample[cme_start_index:]

    # Plot the time-series cme_files
    plt.figure(figsize=(12, 8))
    plt.subplot(2, 1, 1)
    plt.plot(time_series_data, marker='o')
    plt.title(f'Sample at Index {sample_index} - Time Series Data')
    plt.xlabel('Time Steps')
    plt.ylabel('Value')
    plt.grid(True)

    # Plot the CME features
    plt.subplot(2, 1, 2)
    plt.bar(range(len(cme_features_data)), cme_features_data)
    plt.title('CME Features')
    plt.xlabel('Feature Index')
    plt.ylabel('Feature Value')
    plt.xticks(range(len(cme_features_data)), cme_features_names, rotation=90)  # Set custom x-axis ticks
    plt.grid(True)

    plt.tight_layout()
    plt.show()


def process_predictions(predictions: np.ndarray) -> np.ndarray:
    """
    Processes model predictions to ensure compatibility with models that output either single or multiple channels.
    In case of multiple channels, it extracts the predictions corresponding to the first channel.

    Parameters:
    - predictions (np.ndarray): The predictions made by the model. Can be either 1D or 2D (for models with multiple outputs).
    Returns:
    -
    """
    # Handle predictions based on their shape
    if predictions.ndim > 1 and predictions.shape[1] > 1:
        # More than one channel: select the first channel
        processed_predictions = predictions[:, 0].flatten()
    else:
        # Single channel: just flatten it
        processed_predictions = predictions.flatten()

    return processed_predictions


def plot_error_hist(
        model: Model,
        X_test: np.ndarray,
        y_test: np.ndarray,
        sample_weights: Optional[np.ndarray],
        title: str,
        prefix: str) -> str:
    """
    Plots a histogram of the sum of prediction errors for a test dataset using a trained model.
    Optionally weights these sums if sample weights are provided.

    :param model: The trained model to evaluate.
    :param X_test: The test features.
    :param y_test: The true target values for the test set.
    :param sample_weights: The sample weights for the test set.
    :param title: The title of the plot.
    :param prefix: The prefix for the plot file name.

    :return: The file path of the saved plot.
    """
    # Predict the outputs
    _, predictions = model.predict(X_test)
    # Process predictions
    predictions = process_predictions(predictions)
    y_test = process_predictions(y_test)
    # Calculate squared errors
    squared_errors = (predictions - y_test) ** 2
    # Calculate weighted squared errors if sample weights are provided
    if sample_weights is not None:
        weighted_squared_errors = squared_errors * sample_weights
    else:
        weighted_squared_errors = squared_errors

    # Binning by label values with an interval width of 0.2, adjust the range as needed
    label_bins = np.arange(y_test.min(), y_test.max() + 0.2, 0.2)
    # Sum of squared errors per bin
    sums, bin_edges = np.histogram(y_test, bins=label_bins, weights=weighted_squared_errors)
    # Bin centers for plotting
    bin_centers = 0.5 * (bin_edges[:-1] + bin_edges[1:])
    # Plotting the sum of squared errors histogram
    plt.figure(figsize=(10, 6))
    plt.bar(bin_centers, sums, width=np.diff(bin_edges), color='blue', edgecolor='black', align='center')
    plt.xlabel('True Label Values')
    plt.ylabel('Sum of Squared Errors')
    plt.title(title)
    plt.grid(True)

    # save the plot
    plot_filename = f"{prefix}_sum_of_squared_errors_histogram.png"
    plt.savefig(plot_filename)
    plt.close()

    return os.path.abspath(plot_filename)


def evaluate_mae(
        model: tf.keras.Model,
        X_test: np.ndarray or List[np.ndarray],
        y_test: np.ndarray,
        below_threshold: float = None,
        above_threshold: float = None,
        use_dict: bool = False) -> float:
    """
    Evaluates a given model using Mean Absolute Error (MAE) on the provided test data,
    with an option to conditionally calculate MAE based on specified thresholds.

    Parameters:
    - model (tf.keras.Model): The trained model to evaluate.
    - X_test (np.ndarray): Test features.
    - y_test (np.ndarray): True target values for the test set.
    - below_threshold (float, optional): The lower bound threshold for y_test to be included in MAE calculation.
    - above_threshold (float, optional): The upper bound threshold for y_test to be included in MAE calculation.
    - use_dict (bool, optional): Whether the model returns a dictionary with output names. Default is False.
    Returns:
    - float: The MAE loss of the model on the filtered test data.
    """
    # Make predictions
    if use_dict:
        res = model.predict(X_test)
        predictions = res['output']
    else:
        _, predictions = model.predict(X_test)

    # Process predictions
    predictions = process_predictions(predictions)
    y_test = process_predictions(y_test)

    # Filter y_test and predictions based on thresholds
    if below_threshold is not None or above_threshold is not None:
        if below_threshold is not None and above_threshold is not None:
            mask = (y_test >= above_threshold) | (y_test <= below_threshold)
        elif below_threshold is not None:
            mask = y_test <= below_threshold
        else:  # above_threshold is not None
            mask = y_test >= above_threshold

        filtered_predictions = predictions[mask]
        filtered_y_test = y_test[mask]
    else:
        filtered_predictions = predictions
        filtered_y_test = y_test

    # Calculate MAE
    mae_loss = mean_absolute_error(filtered_y_test, filtered_predictions)
    return mae_loss


def evaluate_pcc(
        model: tf.keras.Model,
        X_test: np.ndarray or List[np.ndarray],
        y_test: np.ndarray,
        below_threshold: float = None,
        above_threshold: float = None,
        use_dict: bool = False) -> float:
    """
    Evaluates a given model using Pearson Correlation Coefficient (PCC) on the provided test data,
    with an option to conditionally calculate PCC based on specified thresholds.

    Parameters:
    - model (tf.keras.Model): The trained model to evaluate.
    - X_test (np.ndarray): Test features.
    - y_test (np.ndarray): True target values for the test set.
    - below_threshold (float, optional): The lower bound threshold for y_test to be included in PCC calculation.
    - above_threshold (float, optional): The upper bound threshold for y_test to be included in PCC calculation.
    - use_dict (bool, optional): Whether the model returns a dictionary with output names. Default is False.

    Returns:
    - float: The Pearson Correlation Coefficient between the model predictions and the filtered test data.
    """
    # Make predictions
    if use_dict:
        res = model.predict(X_test)
        predictions = res['output']
    else:
        _, predictions = model.predict(X_test)

    # Process predictions
    predictions = process_predictions(predictions)
    y_test = process_predictions(y_test)

    # Filter y_test and predictions based on thresholds
    if below_threshold is not None or above_threshold is not None:
        if below_threshold is not None and above_threshold is not None:
            mask = (y_test >= above_threshold) | (y_test <= below_threshold)
        elif below_threshold is not None:
            mask = y_test <= below_threshold
        else:  # above_threshold is not None
            mask = y_test >= above_threshold

        filtered_predictions = predictions[mask]
        filtered_y_test = y_test[mask]
    else:
        filtered_predictions = predictions
        filtered_y_test = y_test

    # Calculate PCC
    pcc, _ = pearsonr(filtered_y_test.flatten(), filtered_predictions.flatten())
    return pcc


def filter_ds_deprecated(
        X: np.ndarray, y: np.ndarray,
        low_threshold: float, high_threshold: float,
        N: int, seed: int = None) -> Tuple[np.ndarray, np.ndarray]:
    """
    Filter and sample the dataset based on the threshold values of y with a random seed for reproducibility.

    This function creates a subset of the dataset where all samples where y is either
    below the low_threshold or above the high_threshold are included. Samples where y
    is between the low_threshold and high_threshold are randomly sampled to have a total
    of N samples in the resulting dataset, using a specified seed for random number generation.

    Parameters:
        X (np.ndarray): The input features of the dataset.
        y (np.ndarray): The output labels of the dataset.
        low_threshold (float): The lower bound threshold for selecting high delta values.
        high_threshold (float): The upper bound threshold for selecting high delta values.
        N (int): The number of samples to include from the low delta range.
        seed (int, optional): Seed for the random number generator to ensure reproducibility.

    Returns:
        Tuple[np.ndarray, np.ndarray]: The filtered and sampled input features and output labels.
    """
    # Set the random seed for reproducibility
    np.random.seed(seed)

    # Flatten the output array to ensure mask works properly with input dimensions
    y_flat = y.flatten()

    # Mask for selecting samples where y is either too low or too high
    high_deltas_mask = (y_flat <= low_threshold) | (y_flat >= high_threshold)
    X_high_deltas = X[high_deltas_mask]
    y_high_deltas = y[high_deltas_mask]

    # Mask for selecting samples where y is in the middle range
    low_deltas_mask = (y_flat > low_threshold) & (y_flat < high_threshold)
    X_low_deltas = X[low_deltas_mask]
    y_low_deltas = y[low_deltas_mask]

    # Sample from the low deltas if they exceed the required N samples
    if len(y_low_deltas) > N:
        sampled_indices = np.random.choice(len(X_low_deltas), size=N, replace=False)
        X_low_deltas_sampled = X_low_deltas[sampled_indices]
        y_low_deltas_sampled = y_low_deltas[sampled_indices]
    else:
        X_low_deltas_sampled = X_low_deltas
        y_low_deltas_sampled = y_low_deltas

    # Combine the high delta samples and the sampled low delta samples
    X_combined = np.concatenate([X_high_deltas, X_low_deltas_sampled], axis=0)
    y_combined = np.concatenate([y_high_deltas, y_low_deltas_sampled], axis=0)

    return X_combined, y_combined


def filter_ds(
        X: np.ndarray, y: np.ndarray,
        low_threshold: float, high_threshold: float,
        N: int = 500, bins: int = 10, seed: int = None
) -> Tuple[np.ndarray, np.ndarray]:
    """
    Filter and sample the dataset based on the threshold values of y with a random seed for reproducibility.

    This function creates a subset of the dataset where all samples where y is either
    below the low_threshold or above the high_threshold are included. Samples where y
    is between the low_threshold and high_threshold are randomly sampled within bins
    to have a total of N samples in the resulting dataset, using a specified seed for
    random number generation.

    Parameters:
        X (np.ndarray): The input features of the dataset.
        y (np.ndarray): The output labels of the dataset.
        low_threshold (float): The lower bound threshold for selecting high delta values.
        high_threshold (float): The upper bound threshold for selecting high delta values.
        N (int): The number of samples to include from the low delta range.
        bins (int): The number of bins to split the low delta range into.
        seed (int, optional): Seed for the random number generator to ensure reproducibility.

    Returns:
        Tuple[np.ndarray, np.ndarray]: The filtered and sampled input features and output labels.
    """
    # Set the random seed for reproducibility
    np.random.seed(seed)

    # Flatten the output array to ensure mask works properly with input dimensions
    y_flat = y.flatten()

    # Create a mask to identify high delta samples (below low_threshold or above high_threshold)
    high_deltas_mask = (y_flat <= low_threshold) | (y_flat >= high_threshold)

    # Apply the high deltas mask to get the corresponding samples
    X_high_deltas = X[high_deltas_mask, :]
    y_high_deltas = y[high_deltas_mask, :]

    # Create a mask to identify low delta samples (between low_threshold and high_threshold)
    low_deltas_mask = (y_flat > low_threshold) & (y_flat < high_threshold)

    # Apply the low deltas mask to get the corresponding samples
    X_low_deltas = X[low_deltas_mask, :]
    y_low_deltas = y[low_deltas_mask, :]

    # Create bin edges for the low delta samples
    bins_edges = np.linspace(low_threshold, high_threshold, bins + 1)

    # Digitize y_low_deltas to assign each sample to a bin
    binned_indices = np.digitize(y_low_deltas.flatten(), bins_edges) - 1

    # Determine the budget per bin and remainder
    budget = N // bins
    remainder = N % bins

    # Initialize lists to store sampled low delta values
    X_low_deltas_sampled = []
    y_low_deltas_sampled = []

    # Sample low delta values from each bin
    for bin_idx in range(bins):
        # Create a mask for the current bin
        bin_mask = binned_indices == bin_idx

        # Select samples in the current bin
        X_bin = X_low_deltas[bin_mask, :]
        y_bin = y_low_deltas[bin_mask, :]

        # Determine the number of samples to draw from this bin
        bin_budget = budget + (1 if remainder > 0 else 0)
        remainder = max(0, remainder - 1)

        # Sample from the bin if it has more samples than the budget
        if len(y_bin) > bin_budget:
            sampled_indices = np.random.choice(len(X_bin), size=bin_budget, replace=False)
            X_low_deltas_sampled.append(X_bin[sampled_indices])
            y_low_deltas_sampled.append(y_bin[sampled_indices])
        else:
            # If the bin has fewer samples than the budget, include all samples
            X_low_deltas_sampled.append(X_bin)
            y_low_deltas_sampled.append(y_bin)
            remainder += bin_budget - len(y_bin)

    # Distribute the remaining budget to the center bins
    center_bins = np.arange(bins // 4, 3 * bins // 4)
    for bin_idx in center_bins:
        if remainder <= 0:
            break
        bin_mask = binned_indices == bin_idx
        X_bin = X_low_deltas[bin_mask, :]
        y_bin = y_low_deltas[bin_mask, :]

        if len(y_bin) > len(X_low_deltas_sampled[bin_idx]):
            additional_needed = min(remainder, len(y_bin) - len(X_low_deltas_sampled[bin_idx]))
            sampled_indices = np.random.choice(
                np.arange(len(y_bin)),
                size=additional_needed,
                replace=False
            )
            X_low_deltas_sampled[bin_idx] = np.concatenate((X_low_deltas_sampled[bin_idx], X_bin[sampled_indices]))
            y_low_deltas_sampled[bin_idx] = np.concatenate((y_low_deltas_sampled[bin_idx], y_bin[sampled_indices]))
            remainder -= additional_needed

    # Concatenate all sampled low delta values
    X_low_deltas_sampled = np.concatenate(X_low_deltas_sampled, axis=0)
    y_low_deltas_sampled = np.concatenate(y_low_deltas_sampled, axis=0)

    # Combine high delta samples with sampled low delta samples
    X_combined = np.concatenate([X_high_deltas, X_low_deltas_sampled], axis=0)
    y_combined = np.concatenate([y_high_deltas, y_low_deltas_sampled], axis=0)

    return X_combined, y_combined


# def evaluate_model_dummy(y_test: np.ndarray) -> float:
#     """
#     Evaluates dummy predictions (always 0) using Mean Absolute Error (MAE) on the provided test data.
#
#     Parameters:
#     - y_test (np.ndarray): True target values for the test set.
#
#     Returns:
#     - float: The MAE loss for the dummy predictions.
#     """
#     # Create dummy predictions, an array of zeros with the same shape as y_test
#     dummy_predictions = np.zeros_like(y_test)
#
#     # Assume process_predictions is a function you use to preprocess your predictions and true labels.
#     # If you have such a function, apply it here. Otherwise, you can directly calculate MAE.
#     # dummy_predictions = process_predictions(dummy_predictions)
#     # y_test = process_predictions(y_test)
#
#     # Calculate MAE
#     mae_loss = mean_absolute_error(y_test, dummy_predictions)
#
#     return mae_loss


# def evaluate_model_cond_dummy(
#         y_test: np.ndarray,
#         below_threshold: float = None,
#         above_threshold: float = None) -> float:
#     """
#     Evaluates dummy predictions (always 0) using Mean Absolute Error (MAE) on the provided test data,
#     with an option to conditionally calculate MAE based on specified thresholds.
#
#     Parameters:
#     - y_test (np.ndarray): True target values for the test set.
#     - below_threshold (float, optional): The lower bound threshold for y_test to be included in MAE calculation.
#     - above_threshold (float, optional): The upper bound threshold for y_test to be included in MAE calculation.
#
#     Returns:
#     - float: The MAE loss for the dummy predictions on the filtered test data.
#     """
#     # Create dummy predictions, an array of zeros with the same shape as y_test
#     dummy_predictions = np.zeros_like(y_test)
#
#     # Filter y_test based on thresholds
#     if below_threshold is not None and above_threshold is not None:
#         mask = (y_test >= above_threshold) | (y_test <= below_threshold)
#     elif below_threshold is not None:
#         mask = y_test <= below_threshold
#     elif above_threshold is not None:
#         mask = y_test >= above_threshold
#     else:
#         mask = np.ones_like(y_test, dtype=bool)
#
#     filtered_y_test = y_test[mask]
#     filtered_dummy_predictions = dummy_predictions[mask]  # This remains zeros but matches the filtered_y_test's shape
#
#     # Calculate MAE
#     mae_loss = mean_absolute_error(filtered_y_test, filtered_dummy_predictions)
#
#     return mae_loss


def reshape_X(
        X: np.ndarray,
        n_features_list: List[int],
        inputs_to_use: List[str],
        add_slope: bool = True,
        model_type: str = 'mlp') -> Union[ndarray, ndarray, tuple]:
    """
    Reshapes the input sep_files for the MLP, CNN or RNN model based on the model type and input dimensions.

    Parameters:
    - X (np.ndarray): The input cme_files to reshape.
    - n_features_list (List[int]): A list of input dimensions for the CNN or RNN model.
    - inputs_to_use (List[str]): The list of input types to use.
    - add_slope (bool): Whether to add slope features.
    - model_type (str): The type of model used ('cnn' or 'rnn').

    Returns:
    - np.ndarray: The reshaped input cme_files.
    """

    if model_type == 'mlp':
        return X
    elif model_type == '1dcnn' or model_type == 'gru' or model_type == 'seq':
        return prepare_seq_inputs(X, n_features_list, add_slope)
    elif model_type == "hybrid":
        return prepare_hybrid_inputs(
            X,
            tsf_input_dims=n_features_list,
            with_slope=add_slope,
            mlp_input_dim=20 + len(inputs_to_use))
    else:
        return X


def prepare_hybrid_inputs(
        data: np.ndarray,
        tsf_extractor_type: str = 'seq',
        tsf_input_dims=None,
        with_slope: bool = False,
        mlp_input_dim: int = 23) -> Tuple[np.ndarray, ...]:
    """
    Splits the input cme_files into parts for the TSF extractor branches (CNN or RNN) and a part for the MLP branch
    of the hybrid model.

    Parameters:
    - cme_files (np.ndarray): The combined input cme_files array.
    - tsf_extractor_type (str): The type of time series feature extractor ('cnn' or 'rnn').
    - tsf_input_dims (List[int]): The dimensions for each TSF extractor input.
    - with_slope (bool): Whether to add additional inputs for slopes.
    - mlp_input_dim (int): The number of features for the MLP branch.

    Returns:
    - Tuple: A tuple containing arrays for TSF extractor inputs and MLP input.
    """

    # Prepare inputs for the TSF extractor
    if tsf_extractor_type == '1dcnn' or tsf_extractor_type == 'gru' or tsf_extractor_type == 'seq':
        tsf_inputs = prepare_seq_inputs(data, tsf_input_dims, with_slope)
    else:
        raise ValueError("Invalid tsf_extractor_type. Must be 'cnn' or 'rnn'.")

    # Prepare inputs for the MLP branch
    # Assuming that the MLP input is located after the TSF input cme_files
    start_index = sum(tsf_input_dims)
    mlp_input = data[:, start_index:start_index + mlp_input_dim]

    return *tsf_inputs, mlp_input


def prepare_seq_inputs(
        data: np.ndarray,
        seq_input_dims: List[int] = None,
        with_slope: bool = False,
        use_ch: bool = True) -> Tuple:
    """
    Prepares CNN inputs for the time series data, including regular and slope inputs if with_slope is True.


    Parameters:
    - cme_files (np.ndarray): The combined input cme_files array.
    - seq_input_dims (List[int]): The dimensions for each cnn or rnn input.
    - with_slope (bool): Whether to add additional inputs for slopes.
    - use_ch (bool): Whether to use channel-wise concatenation.


    Returns:
    - Tuple: Tuple of arrays, each for CNN inputs.
    """
    if seq_input_dims is None:
        seq_input_dims = [25, 24]  # Default dimensions for regular and slope inputs

    # Initialize a list to store CNN inputs
    seq_inputs = []

    # Split input dimensions into regular and slope inputs if with_slope is True
    if with_slope:
        half_len = len(seq_input_dims) // 2
        regular_dims = seq_input_dims[:half_len]
        slope_dims = seq_input_dims[half_len:]

        # print(f"Regular dims: {regular_dims}")
        # print(f"Slope dims: {slope_dims}")
    else:
        regular_dims = seq_input_dims
        slope_dims = []

    if use_ch:
        # Handle channel-wise concatenation
        # For regular cme_files
        regular_channels = [data[:, start:start + dim].reshape(-1, dim, 1) for start, dim in
                            zip(range(0, sum(regular_dims), regular_dims[0]), regular_dims)]
        seq_input_regular = np.concatenate(regular_channels, axis=-1) if regular_channels else None

        # print(f"Regular channels: {seq_input_regular}")
        # print(f"Regular channels shape: {seq_input_regular.shape}")

        # Add regular channels to inputs
        if seq_input_regular is not None:
            seq_inputs.append(seq_input_regular)
        # For slope cme_files, if with_slope is True
        if with_slope:
            slope_channels = [data[:, start:start + dim].reshape(-1, dim, 1) for start, dim in
                              zip(range(sum(regular_dims), sum(regular_dims) + sum(slope_dims), slope_dims[0]),
                                  slope_dims)]

            # print(f"Slope channels: {slope_channels}")

            seq_input_slope = np.concatenate(slope_channels, axis=-1) if slope_channels else None

            # print(f"Slope channels: {seq_input_slope}")
            # print(f"Slope channels shape: {seq_input_slope.shape}")

            # Add slope channels to inputs
            if seq_input_slope is not None:
                seq_inputs.append(seq_input_slope)

        # print(f"Final CNN inputs: {seq_inputs}")

        # Check if all seq_inputs have the same shape
        if all(seq_input.shape == seq_inputs[0].shape for seq_input in seq_inputs):
            # All inputs have the same shape, concatenate them along the second axis
            concatenate_seq_inputs = np.concatenate(seq_inputs, axis=-1)
            return (concatenate_seq_inputs,)
        else:
            # The inputs do not all have the same shape, return the tuple of original inputs
            return tuple(seq_inputs)
    else:
        # Generate CNN inputs for regular cme_files
        start_index = 0
        for dim in regular_dims:
            end_index = start_index + dim
            seq_input = data[:, start_index:end_index].reshape((-1, dim, 1))
            seq_inputs.append(seq_input)
            start_index = end_index

        # Generate CNN inputs for slope cme_files if with_slope is True
        for dim in slope_dims:
            end_index = start_index + dim
            slope_input = data[:, start_index:end_index].reshape((-1, dim, 1))
            seq_inputs.append(slope_input)
            start_index = end_index

        return tuple(seq_inputs)


def find_threshold_crossing_indices(values: np.ndarray, threshold: float) -> np.ndarray:
    """
    Find indices where values cross the threshold.

    Parameters:
    - values (np.ndarray): The time series data.
    - threshold (float): The threshold to check for crossings.

    Returns:
    - np.ndarray: Indices where the values cross the threshold from below.
    """
    # Identify where values cross the threshold from below
    crossings = np.where((values[:-1] < threshold) & (values[1:] >= threshold))[0]
    return crossings + 1  # +1 to correct for the shift due to diff


# def find_shift_lag(
#         timestamps: np.ndarray,
#         actual_ts: np.ndarray,
#         predicted_ts: np.ndarray) -> float:
#     """
#     Find the shift lag by calculating the MAE for various shifts of predicted data, both left (positive shifts)
#     and right (negative shifts).
#
#     Parameters:
#     - timestamps (np.ndarray): Timestamps for the time series data.
#     - actual_ts (np.ndarray): The actual time series data.
#     - predicted_ts (np.ndarray): The predicted time series data.
#
#     Returns:
#     - float: The shift lag in minutes for the best alignment of predicted data to actual data. Positive lag indicates
#       that the predicted series should be shifted earlier, and negative lag indicates a shift to later times.
#     """
#     min_mae = float('inf')
#     best_shift = 0
#     time_interval = (timestamps[1] - timestamps[0]) / np.timedelta64(1, 'm')  # Assuming uniform spacing
#
#     # Consider shifts up to a reasonable limit to avoid overfitting to noise
#     max_shifts = min(len(actual_ts) // 2, 12)  # For example, limit to 10 shifts ( if data is 5-minute intervals)
#
#     # Loop for shifting left (positive shifts)
#     for shift in range(1, max_shifts + 1):
#         shifted_predicted_ts = np.roll(predicted_ts, -shift)
#         mae = np.mean(np.abs(actual_ts[shift:] - shifted_predicted_ts[:-shift]))
#         if mae < min_mae:
#             min_mae = mae
#             best_shift = shift
#
#     # Loop for shifting right (negative shifts)
#     for shift in range(1, max_shifts + 1):
#         shifted_predicted_ts = np.roll(predicted_ts, shift)
#         mae = np.mean(np.abs(actual_ts[:-shift] - shifted_predicted_ts[shift:]))
#         if mae < min_mae:
#             min_mae = mae
#             best_shift = -shift
#
#     # Convert the best shift to minutes
#     shift_lag = best_shift * time_interval
#     return shift_lag


def find_shift_lag(
        timestamps: np.ndarray,
        actual_ts: np.ndarray,
        predicted_ts: np.ndarray,
        smoothing_window: int) -> float:
    """
    Find the shift lag focusing on the onset to peak period by calculating the MAE for various shifts
    of predicted data, considering the smoothed slope for onset detection.

    Parameters:
    - timestamps (np.ndarray): Timestamps for the time series data, 5 minutes apart.
    - actual_ts (np.ndarray): The actual time series data.
    - predicted_ts (np.ndarray): The predicted time series data.
    - smoothing_window (int): The number of data points used for smoothing to detect the onset (1 hour equivalent).

    Returns:
    - float: The shift lag in minutes for the best alignment of predicted data to actual data from onset to peak.
             Positive lag indicates that the predicted series should be shifted earlier, and negative lag
             indicates a shift to later times.
    """
    # Convert smoothing window to the equivalent in terms of data points, given data points are 5 minutes apart
    # Here, smoothing_window is expected in terms of hours, so convert to the number of 5-minute intervals
    points_per_hour = 12  # 60 minutes / 5 minutes
    smoothing_points = smoothing_window * points_per_hour

    def smooth_data(data: np.ndarray) -> np.ndarray:
        """
        Smooths the data using a simple moving average over a specified window.
        """
        return np.convolve(data, np.ones(smoothing_points) / smoothing_points, mode='valid')

    def find_onset_peak(data: np.ndarray) -> (int, int):
        """
        Finds the onset and peak of an event within the data based on slope analysis after smoothing.
        """
        smoothed_data = smooth_data(data)
        slopes = np.diff(smoothed_data)

        # Find the first positive slope as onset and the max value as peak
        onset_idx = np.where(slopes > 0)[0][0]
        peak_idx = np.argmax(smoothed_data) + (smoothing_points // 2)  # Adjusting for the convolution effect

        return onset_idx, peak_idx

    onset_actual, peak_actual = find_onset_peak(actual_ts)
    onset_predicted, peak_predicted = find_onset_peak(predicted_ts)

    min_mae = float('inf')
    best_shift = 0
    for shift in range(-len(predicted_ts), len(predicted_ts)):
        shifted_predicted_ts = np.roll(predicted_ts, shift)

        # Adjusting calculation to ensure positive/negative lag interpretation is correct
        onset_adjusted = max(0, onset_actual - shift) if shift < 0 else onset_actual
        peak_adjusted = min(peak_actual, peak_actual - shift) if shift < 0 else peak_actual

        valid_range_actual = slice(onset_adjusted, peak_adjusted)
        valid_range_predicted = slice(onset_adjusted + shift, peak_adjusted + shift)

        if valid_range_actual.stop - valid_range_actual.start > 0:
            mae = np.mean(np.abs(actual_ts[valid_range_actual] - shifted_predicted_ts[valid_range_predicted]))
            if mae < min_mae:
                min_mae = mae
                best_shift = shift

    # Correcting the calculation of time shift in minutes
    shift_lag = best_shift * 5  # Convert shift index to minutes considering 5-minute intervals
    return shift_lag


def find_shift_lag_with_correlation(timestamps: np.ndarray, actual_ts: np.ndarray, predicted_ts: np.ndarray) -> float:
    """
    Find the shift lag by calculating the correlation for various shifts of predicted data, both left and right.

    Parameters:
    - timestamps (np.ndarray): Timestamps for the time series data.
    - actual_ts (np.ndarray): The actual time series data.
    - predicted_ts (np.ndarray): The predicted time series data.

    Returns:
    - float: The shift lag in minutes for the best alignment of predicted data to actual data. Positive values
      indicate the predicted series should be shifted left (earlier), and negative values indicate a shift
      right (later).
    """
    # Ensure both series have the same length
    len_diff = len(actual_ts) - len(predicted_ts)
    if len_diff > 0:
        predicted_ts = np.pad(predicted_ts, (len_diff, 0), 'constant', constant_values=0)
    elif len_diff < 0:
        actual_ts = np.pad(actual_ts, (abs(len_diff), 0), 'constant', constant_values=0)

    # Calculate correlation and lags
    correlation = correlate(actual_ts, predicted_ts, mode='full')
    lags = correlation_lags(len(actual_ts), len(predicted_ts), mode='full')
    time_interval = (timestamps[1] - timestamps[0]) / np.timedelta64(1, 'm')  # assuming uniform spacing

    # Find the lag with the maximum correlation
    max_corr_index = np.argmax(correlation)
    optimal_lag = lags[max_corr_index]

    # Convert the optimal lag to minutes
    shift_lag = -optimal_lag * time_interval
    return shift_lag


# def pearson_correlation_coefficient(y_true: tf.Tensor, y_pred: tf.Tensor) -> tf.Tensor:
#     """
#     Calculate the Pearson Correlation Coefficient (PCC) using native TensorFlow operations.
#
#     This function computes the PCC between two tensors using the formula:
#     PCC = cov(X, Y) / (std(X) * std(Y))
#
#     Where:
#     - cov(X, Y) is the covariance between X and Y
#     - std(X) and std(Y) are the standard deviations of X and Y respectively
#
#     :param y_true: Ground truth values. Shape: [batch_size, ...].
#     :param y_pred: Predicted values. Shape: [batch_size, ...].
#     :return: Pearson Correlation Coefficient. Shape: scalar.
#     """
#     # Flatten input tensors to 1D
#     # Calculate PCC
#     y_true_flat = tf.keras.backend.flatten(y_true)  # Flatten to 1D vector
#     y_pred_flat = tf.keras.backend.flatten(y_pred)  # Flatten to 1D vector
#
#     # Calculate means
#     y_true_mean = tf.reduce_mean(y_true_flat)
#     y_pred_mean = tf.reduce_mean(y_pred_flat)
#
#     # Center the data (subtract mean)
#     y_true_centered = y_true_flat - y_true_mean
#     y_pred_centered = y_pred_flat - y_pred_mean
#
#     # Calculate covariance
#     covariance = tf.reduce_mean(y_true_centered * y_pred_centered)
#
#     # Calculate standard deviations
#     y_true_std = tf.math.reduce_std(y_true_flat)
#     y_pred_std = tf.math.reduce_std(y_pred_flat)
#
#     # Calculate PCC
#     pcc = covariance / (y_true_std * y_pred_std)
#
#     return pcc

def pearson_correlation_coefficient(y_true: tf.Tensor, y_pred: tf.Tensor, sample_weight: tf.Tensor = None) -> tf.Tensor:
    """
    Calculate the Pearson Correlation Coefficient (PCC) using native TensorFlow operations,
    with support for sample weights.

    This function computes the PCC between two tensors using the formula:
    PCC = cov(X, Y) / (std(X) * std(Y))

    Where:
    - cov(X, Y) is the covariance between X and Y
    - std(X) and std(Y) are the standard deviations of X and Y respectively

    :param y_true: Ground truth values. Shape: [batch_size, ...].
    :param y_pred: Predicted values. Shape: [batch_size, ...].
    :param sample_weight: Optional tensor of sample weights. Shape: [batch_size, ...].
    :return: Pearson Correlation Coefficient. Shape: scalar.
    """

    # Ensure consistent data type (float32)
    y_true = tf.cast(y_true, tf.float32)
    y_pred = tf.cast(y_pred, tf.float32)
    if sample_weight is not None:
        sample_weight = tf.cast(sample_weight, tf.float32)

    # Flatten input tensors to 1D
    y_true_flat = tf.keras.backend.flatten(y_true)
    y_pred_flat = tf.keras.backend.flatten(y_pred)

    if sample_weight is not None:
        sample_weight = tf.keras.backend.flatten(sample_weight)
        sample_weight /= tf.reduce_sum(sample_weight)  # Normalize the weights

    # Calculate weighted means
    if sample_weight is not None:
        y_true_mean = tf.reduce_sum(y_true_flat * sample_weight)
        y_pred_mean = tf.reduce_sum(y_pred_flat * sample_weight)
    else:
        y_true_mean = tf.reduce_mean(y_true_flat)
        y_pred_mean = tf.reduce_mean(y_pred_flat)

    # Center the data (subtract mean)
    y_true_centered = y_true_flat - y_true_mean
    y_pred_centered = y_pred_flat - y_pred_mean

    # Calculate weighted covariance
    if sample_weight is not None:
        covariance = tf.reduce_sum(y_true_centered * y_pred_centered * sample_weight)
    else:
        covariance = tf.reduce_mean(y_true_centered * y_pred_centered)

    # Calculate weighted standard deviations
    if sample_weight is not None:
        y_true_var = tf.reduce_sum(tf.square(y_true_centered) * sample_weight)
        y_pred_var = tf.reduce_sum(tf.square(y_pred_centered) * sample_weight)
    else:
        y_true_var = tf.reduce_mean(tf.square(y_true_centered))
        y_pred_var = tf.reduce_mean(tf.square(y_pred_centered))

    y_true_std = tf.sqrt(y_true_var)
    y_pred_std = tf.sqrt(y_pred_var)

    # Calculate PCC
    pcc = covariance / (y_true_std * y_pred_std)

    return pcc


def evaluate_lag_error(
        timestamps: np.ndarray,
        actual_ts: np.ndarray,
        predicted_ts: np.ndarray,
        threshold: float) -> Tuple[float, float, float]:
    """
    Evaluates the lag error for threshold crossings and the shift lag for the best alignment of predicted data to actual
    data. Also computes the average lag for the threshold crossings.
    TODO: fix lag

    Parameters:
    - timestamps (np.ndarray): Timestamps for the time series data.
    - actual_ts (np.ndarray): The actual time series data.
    - predicted_ts (np.ndarray): The predicted time series data.
    - threshold (float): The threshold for identifying significant events in the time series.

    Returns:
    - float: The lag error in minutes for the threshold crossings.
    - float: The shift lag in minutes for the best alignment of predicted data to actual data.
    - float: The average lag in minutes for the threshold crossings.
    """

    # Part 1: threshold lag
    global threshold_lag, shift_lag, avg_lag
    # Convert pandas.Series to numpy.ndarray if necessary
    if isinstance(timestamps, pd.Series):
        timestamps = timestamps.to_numpy()
    if isinstance(actual_ts, pd.Series):
        actual_ts = actual_ts.to_numpy()
    if isinstance(predicted_ts, pd.Series):
        predicted_ts = predicted_ts.to_numpy()

    # print(f"Timestamps: {timestamps}, of type {type(timestamps)}")
    # print(f"Actual TS: {actual_ts}, of type {type(actual_ts)}")
    # print(f"Predicted TS: {predicted_ts}, of type {type(predicted_ts)}")
    # print(f"Threshold: {threshold}")
    # Find threshold crossings in actual and predicted time series
    actual_crossings = find_threshold_crossing_indices(actual_ts, threshold)
    predicted_crossings = find_threshold_crossing_indices(predicted_ts, threshold)

    # print(f"Actual Crossings: {actual_crossings}, of type {type(actual_crossings)}")
    # print(f"Predicted Crossings: {predicted_crossings}, of type {type(predicted_crossings)}")

    # Ensure there is at least one crossing in both actual and predicted to compute lag
    if len(actual_crossings) == 0 or len(predicted_crossings) == 0:
        if len(actual_crossings) == 0:
            print("No crossings found in actual time series.")
        if len(predicted_crossings) == 0:
            print("No crossings found in predicted time series.")

        threshold_lag = np.nan
    else:
        # Compute the lag for the first crossing as an example
        # More sophisticated logic can be applied to handle multiple crossings
        first_actual_crossing_time = timestamps[actual_crossings[0]]
        first_predicted_crossing_time = timestamps[predicted_crossings[0]]
        threshold_lag = first_predicted_crossing_time - first_actual_crossing_time
        # convert lag from nanoseconds to minutes
        threshold_lag = threshold_lag / np.timedelta64(1, 'm')

    # Part 2: shift lag
    # Calculate shift lag
    # shift_lag = find_shift_lag(timestamps, actual_ts, predicted_ts)
    shift_lag = find_shift_lag_with_correlation(timestamps, actual_ts, predicted_ts)
    # average lag
    avg_lag = (threshold_lag + shift_lag) / 2

    return threshold_lag, shift_lag, avg_lag


def mse_pcc(y_true: tf.Tensor, y_pred: tf.Tensor,
            lambda_factor: float,
            phase_manager: 'TrainingPhaseManager',
            train_mse_weight_dict: Optional[Dict[float, float]] = None,
            val_mse_weight_dict: Optional[Dict[float, float]] = None,
            train_pcc_weight_dict: Optional[Dict[float, float]] = None,
            val_pcc_weight_dict: Optional[Dict[float, float]] = None) -> tf.Tensor:
    """
    Custom loss function combining Mean Squared Error (MSE) and Pearson Correlation Coefficient (PCC)
    with re-weighting based on label values. The final loss is a combination of weighted MSE and
    weighted PCC with a scaling factor lambda_factor.

    Args:
    - y_true (tf.Tensor): Ground truth labels.
    - y_pred (tf.Tensor): Predicted labels.
    - lambda_factor (float): Scaling factor for the PCC portion of the loss.
    - phase_manager (TrainingPhaseManager): Manager that tracks whether we are in training or validation phase.
    - train_mse_weight_dict (dict, optional): Dictionary mapping label values to weights for training MSE samples.
    - val_mse_weight_dict (dict, optional): Dictionary mapping label values to weights for validation MSE samples.
    - train_pcc_weight_dict (dict, optional): Dictionary mapping label values to weights for training PCC samples.
    - val_pcc_weight_dict (dict, optional): Dictionary mapping label values to weights for validation PCC samples.

    Returns:
    - tf.Tensor: The calculated loss value as a single scalar.
    """
    # Select the appropriate weight dictionaries based on the mode
    mse_weight_dict = train_mse_weight_dict if phase_manager.is_training_phase() else val_mse_weight_dict
    pcc_weight_dict = train_pcc_weight_dict if phase_manager.is_training_phase() else val_pcc_weight_dict

    # Generate the weight tensors for MSE and PCC using the optimized function
    mse_weights = create_weight_tensor_fast(y_true, mse_weight_dict)
    pcc_weights = create_weight_tensor_fast(y_true, pcc_weight_dict)

    # Compute the Mean Squared Error (MSE)
    mse = tf.reduce_mean(mse_weights * tf.square(y_true - y_pred))

    # Compute the Pearson Correlation Coefficient (PCC)
    y_true_centered = y_true - tf.reduce_mean(y_true)
    y_pred_centered = y_pred - tf.reduce_mean(y_pred)

    cov = tf.reduce_sum(pcc_weights * y_true_centered * y_pred_centered)
    std_y_true = tf.sqrt(tf.reduce_sum(pcc_weights * tf.square(y_true_centered)))
    std_y_pred = tf.sqrt(tf.reduce_sum(pcc_weights * tf.square(y_pred_centered)))

    pcc = cov / (std_y_true * std_y_pred + K.epsilon())

    # Combine the weighted MSE and weighted PCC with lambda_factor
    loss = mse + lambda_factor * (1.0 - pcc)

    # Return the final loss as a single scalar value
    return loss


def pcc_loss(y_true: tf.Tensor, y_pred: tf.Tensor,
<<<<<<< HEAD
             train_weight_dict: dict = None,
             val_weight_dict: dict = None,
             training: bool = True) -> tf.Tensor:
=======
             phase_manager: TrainingPhaseManager,
             train_weight_dict: Optional[Dict[int, float]] = None,
             val_weight_dict: Optional[Dict[int, float]] = None) -> tf.Tensor:
>>>>>>> 1a33e32a
    """
    Custom loss function based on the Pearson Correlation Coefficient (PCC),
    with re-weighting based on label values. The final loss is 1 - PCC.

    Args:
<<<<<<< HEAD
    - y_true (tf.Tensor): Ground truth labels.
    - y_pred (tf.Tensor): Predicted labels.
    - train_weight_dict (dict, optional): Dictionary mapping label values to weights for training samples.
    - val_weight_dict (dict, optional): Dictionary mapping label values to weights for validation samples.
    - training (bool, optional): Flag indicating whether the model is in training mode.
=======
        y_true (tf.Tensor): Ground truth labels.
        y_pred (tf.Tensor): Predicted labels.
        phase_manager (TrainingPhaseManager): Manager that tracks whether we are in training or validation phase.
        train_weight_dict (dict, optional): Dictionary mapping label values to weights for training samples.
        val_weight_dict (dict, optional): Dictionary mapping label values to weights for validation samples.
>>>>>>> 1a33e32a

    Returns:
        tf.Tensor: The calculated loss value as a single scalar.
    """
<<<<<<< HEAD
    # Select the appropriate weight dictionary based on the mode
    weight_dict = train_weight_dict if training else val_weight_dict

    if weight_dict is not None:
        # Initialize the weights tensor with ones
        weights = tf.ones_like(y_true, dtype=tf.float32)

        # Apply the weights based on the values in y_true
        for label, weight in weight_dict.items():
            weights = tf.where(tf.equal(y_true, label), weight, weights)
    else:
        weights = tf.ones_like(y_true, dtype=tf.float32)

    # Compute the Pearson Correlation Coefficient (PCC)
=======
    weight_dict = train_weight_dict if phase_manager.is_training_phase() else val_weight_dict

    # Generate the weight tensor using the optimized function
    weights = create_weight_tensor_fast(y_true, weight_dict)

    # Ensure y_true and y_pred are of type float32
    y_true = tf.cast(y_true, tf.float32)
    y_pred = tf.cast(y_pred, tf.float32)

    # Calculate centered values
>>>>>>> 1a33e32a
    y_true_centered = y_true - tf.reduce_mean(y_true)
    y_pred_centered = y_pred - tf.reduce_mean(y_pred)

    # Calculate covariance and standard deviations
    cov = tf.reduce_sum(weights * y_true_centered * y_pred_centered)
    std_y_true = tf.sqrt(tf.reduce_sum(weights * tf.square(y_true_centered)))
    std_y_pred = tf.sqrt(tf.reduce_sum(weights * tf.square(y_pred_centered)))

    # Calculate PCC and the final loss
    pcc = cov / (std_y_true * std_y_pred + K.epsilon())
    loss = 1.0 - pcc

    return loss


def get_loss(loss_key: str = 'mse', lambda_factor: float = 3.3, norm_factor: float = 1) -> Callable[
    [tf.Tensor, tf.Tensor], tf.Tensor]:
    """
    Given the key, return the appropriate loss function for the model.

    :param loss_key: Key for the loss function.
    :param lambda_factor: Weighting factor for the PCC term when using 'mse_pcc' loss. Default is 0.5.
    :param norm_factor: Normalization factor for the PCC term when using 'mse_pcc' loss. Default is None.

    :return: Loss function for TensorFlow model compilation.


    """

    if loss_key == 'mse':
        return tf.keras.losses.MeanSquaredError()

    else:

        raise ValueError(f"Unknown loss key: {loss_key}")


def train_step(
        model: tf.keras.Model,
        X: tf.Tensor,
        y: tf.Tensor,
        sample_weights: Optional[tf.Tensor],
        loss_fn: Callable[[tf.Tensor, tf.Tensor, Optional[tf.Tensor]], tf.Tensor],
        optimizer: Optimizer,
        output_key: int
) -> tf.Tensor:
    """
    Executes a single training step for the specified model output.

    :param model: The model to train.
    :param X: Input data.
    :param y: True labels for the specified output.
    :param sample_weights: Optional sample weights for loss computation.
    :param loss_fn: Loss function that takes true labels, predictions, and sample weights.
    :param optimizer: Optimizer to use for the training step.
    :param output_key: The key for the specific model output to train on.
    :return: The computed loss for the current training step.
    """
    with tf.GradientTape() as tape:
        # Forward pass: Compute predictions for the specified output.
        y_pred = model(X, training=True)[output_key]
        # Compute the loss using the loss function.
        loss = loss_fn(y, y_pred, sample_weights)

    # Compute gradients of the loss with respect to model parameters.
    gradients = tape.gradient(loss, model.trainable_variables)
    # Apply the gradients to update the model's parameters.
    optimizer.apply_gradients(zip(gradients, model.trainable_variables))

    return loss


def custom_train_loop(
        model: tf.keras.Model,
        X_train: Union[tf.Tensor, np.array],
        y_train: Union[tf.Tensor, np.array],
        train_weights: Optional[tf.Tensor],
        X_val: Optional[Union[tf.Tensor, np.array]],
        y_val: Optional[Union[tf.Tensor, np.array]],
        val_weights: Optional[tf.Tensor],
        loss_fn: Callable,
        optimizer: Optimizer,
        epochs: int,
        batch_size: int,
        output_key: int = 1,
        callbacks: Optional[List[Callback]] = None,
        verbose: int = 1
) -> Dict[str, List[float]]:
    """
    Custom training loop for a specific model output that mimics the behavior of TensorFlow's `fit` method,
    with support for callbacks, sample weights, and optional validation. Returns history of training.

    :param model: The model to train.
    :param X_train: Training input data.
    :param y_train: Training labels for the specified output.
    :param train_weights: Optional sample weights for training data.
    :param X_val: Optional validation input data.
    :param y_val: Optional validation labels for the specified output.
    :param val_weights: Optional sample weights for validation data.
    :param loss_fn: Custom loss function that accepts sample weights.
    :param optimizer: Optimizer to use for training.
    :param epochs: Number of epochs to train.
    :param batch_size: Size of the batches for training.
    :param output_key: The key for the specific model output to train on.
    :param callbacks: List of callbacks to apply during training.
    :param verbose: Verbosity mode (0 = silent, 1 = progress bar).
    :return: Dictionary containing lists of loss and validation loss per epoch.
    """
    # Initialize callback list and set model stop_training attribute
    if callbacks is None:
        callbacks = []
    for callback in callbacks:
        callback.set_model(model)
        callback.on_train_begin()

    num_samples = X_train.shape[0]
    steps_per_epoch = num_samples // batch_size

    # History dictionary to store loss and validation loss
    history = {'loss': [], 'val_loss': []} if X_val is not None else {'loss': []}

    for epoch in range(epochs):
        print(f"Epoch {epoch + 1}/{epochs}")
        epoch_loss = 0.0

        # Training loop
        for step in range(steps_per_epoch):
            # Generate mini-batch indices
            batch_start = step * batch_size
            batch_end = (step + 1) * batch_size

            # Extract mini-batch data
            X_batch = X_train[batch_start:batch_end]
            y_batch = y_train[batch_start:batch_end]
            batch_weights = train_weights[batch_start:batch_end] if train_weights is not None else None

            # Perform a training step
            batch_loss = train_step(model, X_batch, y_batch, batch_weights, loss_fn, optimizer, output_key)
            epoch_loss += batch_loss.numpy()

            # Callbacks at the end of each batch
            for callback in callbacks:
                callback.on_batch_end(step, {'loss': batch_loss.numpy()})

        # Average loss over the epoch
        epoch_loss /= steps_per_epoch

        # Store the epoch loss in the history
        history['loss'].append(epoch_loss)

        # Validation at the end of the epoch if validation data is provided
        if X_val is not None and y_val is not None:
            val_pred = model(X_val, training=False)[output_key]
            val_loss = loss_fn(y_val, val_pred, val_weights).numpy()
            history['val_loss'].append(val_loss)

            # Print progress if verbose
            if verbose:
                print(f"loss: {epoch_loss:.4f} - val_loss: {val_loss:.4f}")

            # Callbacks at the end of each epoch
            for callback in callbacks:
                callback.on_epoch_end(epoch, {'loss': epoch_loss, 'val_loss': val_loss})
        else:
            # Print progress if verbose and no validation
            if verbose:
                print(f"loss: {epoch_loss:.4f}")

            # Callbacks at the end of each epoch when no validation data is provided
            for callback in callbacks:
                callback.on_epoch_end(epoch, {'loss': epoch_loss})

        # Early stopping check
        if model.stop_training:
            print("Early stopping...")
            break

    # Callbacks at the end of training
    for callback in callbacks:
        callback.on_train_end()

    return history


class PrintBatchMSE(Callback):
    def on_batch_end(self, batch, logs=None):
        # Check if logs dictionary is not None
        if logs is not None:
            # Print batch MSE
            batch_mse = logs.get('loss')
            print(f"Batch {batch + 1}, MSE: {batch_mse:.4f}")


def compute_sample_weights(y_train, num_bins=100):
    """
    Compute sample weights based on the frequency of target values.

    Parameters:
    - y_train: np.ndarray, the training target values.
    - num_bins: int, the number of bins to use for histogram.

    Returns:
    - weights: np.ndarray, the computed weights for each sample in y_train.
    """
    # Compute histogram
    hist, bin_edges = np.histogram(y_train, bins=num_bins)

    # Compute bin indexes for each sample
    bin_indexes = np.digitize(y_train, bin_edges[:-1], right=True)

    # Compute weights as inverse frequency
    weights = 1.0 / hist[bin_indexes - 1]  # Subtract 1 because bins are 1-indexed in digitize

    # Normalize weights to make the least frequent class have a weight of 1
    weights /= weights.min()

    return weights


def build_dataset_from_numpy(x, y, batch_size, options=None):
    """
    Builds a tf.data.Dataset from NumPy arrays with optional sharding.

    Args:
        x (np.ndarray): Input features array.
        y (np.ndarray): Labels array.
        batch_size (int): Global batch size to be used for the dataset. This is the total batch size that gets
                          divided across all replicas (workers/GPUs).
        options (tf.data.Options, optional): Dataset options to apply. Use this to specify sharding and other
                                             behaviors. Defaults to None, in which case the default options are used.

    Returns:
        tf.data.Dataset: A TensorFlow Dataset object ready for training or evaluation.
    """
    # Create a dataset from the input features and labels
    dataset = tf.data.Dataset.from_tensor_slices((x, y))
    # Shuffle the dataset with a buffer size equal to the length of the dataset
    dataset = dataset.shuffle(buffer_size=len(x))
    # Batch the dataset with the provided global batch size
    dataset = dataset.batch(batch_size)

    # If options are provided, apply them to the dataset
    if options:
        dataset = dataset.with_options(options)

    return dataset


def set_seed(seed: int) -> None:
    """
    Set the seed for reproducibility.

    Args:
        seed (int): The seed value to use.
    """
    random.seed(seed)
    np.random.seed(seed)
    tf.random.set_seed(seed)
    os.environ['PYTHONHASHSEED'] = str(seed)

    # Set TensorFlow to use deterministic operations
    os.environ['TF_DETERMINISTIC_OPS'] = '1'


class TrainingPhaseManager:
    """
    Manages the training phase flag to switch between training and validation modes.
    This class encapsulates the `is_training` state, making it easier to integrate
    with the custom loss function and callback.
    """

    def __init__(self):
        self.is_training = True

    def set_training(self, is_training: bool) -> None:
        """
        Sets the current phase to training or validation.

        Args:
            is_training (bool): True if training phase, False if validation/testing phase.
        """
        self.is_training = is_training

    def is_training_phase(self) -> bool:
        """
        Returns whether the current phase is training.

        Returns:
            bool: True if in training phase, False otherwise.
        """
        return self.is_training


class IsTrainingCallback(tf.keras.callbacks.Callback):
    """
    Custom Keras callback to update the training phase flag in the TrainingPhaseManager object.
    """

    def __init__(self, phase_manager: TrainingPhaseManager):
        """
        Initializes the callback with a reference to the TrainingPhaseManager.

        Args:
            phase_manager (TrainingPhaseManager): The manager that tracks the training phase.
        """
        super().__init__()
        self.phase_manager = phase_manager

    def on_train_batch_begin(self, batch, logs=None) -> None:
        """
        Called at the beginning of each training batch.
        """
        self.phase_manager.set_training(True)

    def on_test_batch_begin(self, batch, logs=None) -> None:
        """
        Called at the beginning of each validation batch.
        """
        self.phase_manager.set_training(False)<|MERGE_RESOLUTION|>--- conflicted
+++ resolved
@@ -3206,53 +3206,23 @@
 
 
 def pcc_loss(y_true: tf.Tensor, y_pred: tf.Tensor,
-<<<<<<< HEAD
-             train_weight_dict: dict = None,
-             val_weight_dict: dict = None,
-             training: bool = True) -> tf.Tensor:
-=======
              phase_manager: TrainingPhaseManager,
              train_weight_dict: Optional[Dict[int, float]] = None,
              val_weight_dict: Optional[Dict[int, float]] = None) -> tf.Tensor:
->>>>>>> 1a33e32a
     """
     Custom loss function based on the Pearson Correlation Coefficient (PCC),
     with re-weighting based on label values. The final loss is 1 - PCC.
 
     Args:
-<<<<<<< HEAD
-    - y_true (tf.Tensor): Ground truth labels.
-    - y_pred (tf.Tensor): Predicted labels.
-    - train_weight_dict (dict, optional): Dictionary mapping label values to weights for training samples.
-    - val_weight_dict (dict, optional): Dictionary mapping label values to weights for validation samples.
-    - training (bool, optional): Flag indicating whether the model is in training mode.
-=======
         y_true (tf.Tensor): Ground truth labels.
         y_pred (tf.Tensor): Predicted labels.
         phase_manager (TrainingPhaseManager): Manager that tracks whether we are in training or validation phase.
         train_weight_dict (dict, optional): Dictionary mapping label values to weights for training samples.
         val_weight_dict (dict, optional): Dictionary mapping label values to weights for validation samples.
->>>>>>> 1a33e32a
 
     Returns:
         tf.Tensor: The calculated loss value as a single scalar.
     """
-<<<<<<< HEAD
-    # Select the appropriate weight dictionary based on the mode
-    weight_dict = train_weight_dict if training else val_weight_dict
-
-    if weight_dict is not None:
-        # Initialize the weights tensor with ones
-        weights = tf.ones_like(y_true, dtype=tf.float32)
-
-        # Apply the weights based on the values in y_true
-        for label, weight in weight_dict.items():
-            weights = tf.where(tf.equal(y_true, label), weight, weights)
-    else:
-        weights = tf.ones_like(y_true, dtype=tf.float32)
-
-    # Compute the Pearson Correlation Coefficient (PCC)
-=======
     weight_dict = train_weight_dict if phase_manager.is_training_phase() else val_weight_dict
 
     # Generate the weight tensor using the optimized function
@@ -3263,7 +3233,6 @@
     y_pred = tf.cast(y_pred, tf.float32)
 
     # Calculate centered values
->>>>>>> 1a33e32a
     y_true_centered = y_true - tf.reduce_mean(y_true)
     y_pred_centered = y_pred - tf.reduce_mean(y_pred)
 
