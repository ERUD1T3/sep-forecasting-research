##############################################################################################################
# Description: training and testing (algos, nn structure, loss functions,
# using validation loss to determine epoch number for training).
# this module should be interchangeable with other modules (
##############################################################################################################
import time
from itertools import cycle
# types for type hinting
from typing import Tuple, List, Optional, Dict, Any, Generator

import matplotlib.pyplot as plt
import numpy as np
# imports
import tensorflow as tf
from keras.regularizers import l2
from numpy import ndarray
from tensorflow import Tensor
from tensorflow.keras import layers, callbacks, Model
from tensorflow.keras.layers import (
    Dense,
    Dropout,
    LeakyReLU,
    BatchNormalization,
    LayerNormalization,
    Add
)


# from tensorflow.python.profiler import profiler_v2 as profiler


def error(z1, z2, label1, label2):
    """
    Computes the error between the squared L2 norm distance of two input predicted z values and the squared distance
    between their labels.

    :param z1: The predicted z value tensor for the first input sample.
    :param z2: The predicted z value tensor for the second input sample.
    :param label1: The label tensor of the first input sample.
    :param label2: The label tensor of the second input sample.
    :return: The squared difference tensor between the zdist and ydist.
    """
    # Compute the squared L2 norm distance between z1 and z2
    z_dist = tf.reduce_sum(tf.square(z1 - z2), axis=-1)

    # Compute the squared distance between label1 and label2
    y_dist = tf.square(label1 - label2)

    # Compute the squared difference between z_dist and y_dist
    squared_difference = tf.square(z_dist - y_dist)

    return squared_difference


def pds_space_norm(y_train: np.ndarray,
                   rho: float = 1.5,
                   lower_threshold: float = -0.5,
                   upper_threshold: float = 0.5,
                   debug: bool = False) -> (np.ndarray, float, float):
    """
    Normalize the input labels according to the equation:
    y' = (Dz_max / (rho * Dy_max)) * y

    Parameters:
    - y_train (np.ndarray): The original labels to normalize.
    - rho (float): A factor allowing additional room outside the dataset for the representation space. Default is 1.5.
    - lower_threshold (float): The lower threshold value for normalization. Default is -0.5.
    - upper_threshold (float): The upper threshold value for normalization. Default is 0.5.
    - debug (bool): If True, show a sample of 5 instances before and after normalization. Default is False.

    Returns:
    - np.ndarray: The normalized labels.
    - float: The normalized lower threshold.
    - float: The normalized upper threshold.
    """
    # Define the maximum distance in the Z space
    Dz_max = 2

    # Calculate the maximum difference in the y labels
    Dy_max = np.max(y_train) - np.min(y_train)

    # Print the calculated Dy_max
    print(f"Dy_max: {Dy_max}")

    # Normalize the y labels
    y_normalized = (Dz_max / (rho * Dy_max)) * y_train

    # Normalize the threshold values
    norm_lower = (Dz_max / (rho * Dy_max)) * lower_threshold
    norm_upper = (Dz_max / (rho * Dy_max)) * upper_threshold

    # Debugging: Show a sample of 5 instances before and after normalization
    if debug:
        print("Sample of 5 instances before normalization:", y_train[:5])
        print("Sample of 5 instances after normalization:", y_normalized[:5])
        print(f"Normalized lower threshold: {norm_lower}")
        print(f"Normalized upper threshold: {norm_upper}")

    return y_normalized, norm_lower, norm_upper


class ModelBuilder:
    """
    Class for building a neural network model.
    """

    # class variables
    debug = False

    def __init__(self, debug: bool = True) -> None:
        """
        Initialize the class variables.

        :param debug: Boolean to enable debug output.
        """
        self.debug = debug
        self.sep_sep_count = tf.Variable(0, dtype=tf.int32)
        self.sep_elevated_count = tf.Variable(0, dtype=tf.int32)
        self.sep_background_count = tf.Variable(0, dtype=tf.int32)
        self.elevated_elevated_count = tf.Variable(0, dtype=tf.int32)
        self.elevated_background_count = tf.Variable(0, dtype=tf.int32)
        self.background_background_count = tf.Variable(0, dtype=tf.int32)
        self.number_of_batches = 0

    def create_model(self,
                     input_dim: int,
                     repr_dim: int,
                     output_dim: int,
                     hiddens: List[int],
                     with_ae: bool = False) -> Model:
        """
        Create a neural network model with options for multiple heads using the Keras functional API.

        :param input_dim: Integer representing the number of input features.
        :param repr_dim: Integer representing the dimensionality of the feature (representation layer).
        :param output_dim: Integer representing the dimensionality of the output.
        :param hiddens: List of integers representing the number of nodes in each hidden layer.
        :param with_ae: Boolean flag to indicate whether to include an AutoEncoder (AE) head for input reconstruction.

        :return: The uncompiled model.
        """
        # Input layer
        input_layer = layers.Input(shape=(input_dim,))
        x = input_layer

        # Define hidden layers according to architecture
        for nodes in hiddens:
            x = layers.Dense(nodes)(x)
            x = layers.LeakyReLU()(x)

        # Define the representation layer (Z features)
        repr_layer = layers.Dense(repr_dim)(x)
        repr_layer = layers.LeakyReLU(name='repr_layer')(repr_layer)

        # Add a regression head
        regression_head = layers.Dense(output_dim, activation='linear', name='regression_head')(repr_layer)

        # Create output_dim list
        outputs_list = [repr_layer, regression_head]

        # Add a decoder (AE) head for input reconstruction if with_ae is True
        if with_ae:
            decoder_head = repr_layer
            for nodes in reversed(hiddens):
                decoder_head = layers.Dense(nodes)(decoder_head)
                decoder_head = layers.LeakyReLU()(decoder_head)
            decoder_head = layers.Dense(input_dim, activation='linear', name='decoder_head')(decoder_head)
            outputs_list.append(decoder_head)

        # Create the model, repr, reg, decoder
        model = Model(inputs=input_layer, outputs=outputs_list)

        return model

    def create_model_pds(self,
                         input_dim: int,
                         repr_dim: int,
                         hiddens: List[int],
                         output_dim: Optional[int] = 1,
                         with_reg: bool = False, with_ae: bool = False) -> Model:
        """
        Create a neural network model with optional autoencoder and regression heads.
        The base model is used for feature extraction.

        :param input_dim: Integer representing the number of input features.
        :param repr_dim: Integer representing the dimensionality of the feature (representation layer).
        :param hiddens: List of integers representing the number of nodes in each hidden layer of the encoder.
        :param output_dim: Integer representing the dimensionality of the regression output. Default is 1.
        :param with_reg: Boolean flag to add a regression head to the model. Default is False.
        :param with_ae: Boolean flag to add a decoder to the model (making it an autoencoder). Default is False.
        :return: The uncompiled model with optional heads based on flags.
        """
        # Encoder
        encoder_input = layers.Input(shape=(input_dim,))
        x = encoder_input
        for nodes in hiddens:
            x = layers.Dense(nodes)(x)
            x = layers.LeakyReLU()(x)

        x = layers.Dense(repr_dim)(x)
        x = layers.LeakyReLU()(x)
        repr_layer = NormalizeLayer(name='normalize_layer')(x)

        outputs = [repr_layer]

        # Optional Regression Head
        if with_reg:
            x_reg = repr_layer
            regression_output = layers.Dense(output_dim, activation='linear', name='regression_head')(x_reg)
            outputs.append(regression_output)

        # Optional Decoder
        if with_ae:
            x_dec = repr_layer
            for nodes in reversed(hiddens):
                x_dec = layers.Dense(nodes)(x_dec)
                x_dec = layers.LeakyReLU()(x_dec)
            decoder_output = layers.Dense(input_dim, activation='linear', name='decoder_head')(x_dec)
            outputs.append(decoder_output)

        # Complete model, repr, reg, decoder
        model = Model(inputs=encoder_input, outputs=outputs if len(outputs) > 1 else outputs[0])

        return model

    # def add_proj_head(self,
    #                   model: Model,
    #                   output_dim: int = 1,
    #                   hiddens: Optional[List[int]] = None,
    #                   freeze_features: bool = True,
    #                   pds: bool = False,
    #                   l2_reg: float = None,
    #                   dropout_rate: float = 0.0,
    #                   activation=None,
    #                   norm: str = None,
    #                   name: str = 'mlp') -> Model:
    #     """
    #     Add a regression head with one output unit and a projection layer to an existing model,
    #     replacing the existing prediction layer and optionally the decoder layer.
    #
    #     :param model: The existing model
    #     :param output_dim: The dimensionality of the output of the regression head.
    #     :param freeze_features: Whether to freeze the layers of the base model or not.
    #     :param hiddens: List of integers representing the hidden layers for the projection.
    #     :param pds: Whether to adapt the model for PDS representations.
    #     :param l2_reg: L2 regularization factor.
    #     :param dropout_rate: Dropout rate for adding dropout layers.
    #     :param activation: Activation function to use. If None, defaults to LeakyReLU.
    #     :param norm: Type of normalization ('batch_norm' or 'layer_norm').
    #     :param name: Name of the model.
    #     :return: The modified model with a projection layer and a regression head.
    #     """
    #
    #     if hiddens is None:
    #         hiddens = [6]
    #
    #     if activation is None:
    #         activation = LeakyReLU()
    #
    #     print(f'Features are frozen: {freeze_features}')
    #
    #     # Determine the layer to be kept based on whether PDS representations are used
    #     layer_to_keep = 'normalize_layer' if pds else 'repr_layer'
    #
    #     # Remove the last layer(s) to keep only the representation layer
    #     new_base_model = Model(inputs=model.input, outputs=model.get_layer(layer_to_keep).output)
    #
    #     # If freeze_features is True, freeze the layers of the new base model
    #     if freeze_features:
    #         for layer in new_base_model.layers:
    #             layer.trainable = False
    #
    #     # Count existing dropout layers to avoid naming conflicts
    #     dropout_count = sum(1 for layer in model.layers if isinstance(layer, Dropout))
    #
    #     # Extract the output of the last layer of the new base model (representation layer)
    #     repr_output = new_base_model.output
    #
    #     # Projection Layer(s)
    #     x_proj = repr_output
    #     for i, nodes in enumerate(hiddens):
    #         x_proj = Dense(
    #             nodes, kernel_regularizer=l2(l2_reg) if l2_reg else None,
    #             name=f"projection_layer_{i + 1}")(x_proj)
    #
    #         if norm == 'batch_norm':
    #             x_proj = BatchNormalization(name=f"batch_norm_{i + 1}")(x_proj)
    #         elif norm == 'layer_norm':
    #             x_proj = LayerNormalization(name=f"layer_norm_{i + 1}")(x_proj)
    #
    #         if callable(activation):
    #             x_proj = activation(x_proj)
    #         else:
    #             x_proj = LeakyReLU(name=f"activation_{i + 1}")(x_proj)
    #
    #         if dropout_rate > 0.0:
    #             x_proj = Dropout(dropout_rate, name=f"proj_dropout_{dropout_count + i + 1}")(x_proj)
    #
    #     # Add a Dense layer with one output unit for regression
    #     output_layer = Dense(output_dim, activation='linear', name=f"forecast_head")(x_proj)
    #
    #     # Create the new extended model
    #     extended_model = Model(inputs=new_base_model.input, outputs=[repr_output, output_layer], name=name)
    #
    #     # If freeze_features is False, make all layers trainable
    #     if not freeze_features:
    #         for layer in extended_model.layers:
    #             layer.trainable = True
    #
    #     return extended_model

    def add_proj_head(self,
                      model: Model,
                      output_dim: int = 1,
                      hiddens: Optional[List[int]] = None,
                      freeze_features: bool = True,
                      pds: bool = False,
                      l2_reg: float = None,
                      dropout_rate: float = 0.0,
                      activation=None,
                      norm: str = None,
                      residual: bool = False,
                      skipped_layers: int = 2,
                      name: str = 'mlp') -> Model:
        """
        Add a regression head with one output unit and a projection layer to an existing model,
        replacing the existing prediction layer and optionally the decoder layer.

        :param model: The existing model
        :param output_dim: The dimensionality of the output of the regression head.
        :param freeze_features: Whether to freeze the layers of the base model or not.
        :param hiddens: List of integers representing the hidden layers for the projection.
        :param pds: Whether to adapt the model for PDS representations.
        :param l2_reg: L2 regularization factor.
        :param dropout_rate: Dropout rate for adding dropout layers.
        :param activation: Activation function to use. If None, defaults to LeakyReLU.
        :param norm: Type of normalization ('batch_norm' or 'layer_norm').
        :param residual: Whether to add residual connections for every 'skipped_layers' hidden layers.
        :param skipped_layers: Number of layers between residual connections.
        :param name: Name of the model.
        :return: The modified model with a projection layer and a regression head.
        """

        if hiddens is None:
            hiddens = [6]

        if activation is None:
            activation = LeakyReLU()

        print(f'Features are frozen: {freeze_features}')

        # Determine the layer to be kept based on whether PDS representations are used
        layer_to_keep = 'normalize_layer' if pds else 'repr_layer'

        # Remove the last layer(s) to keep only the representation layer
        new_base_model = Model(inputs=model.input, outputs=model.get_layer(layer_to_keep).output)

        # If freeze_features is True, freeze the layers of the new base model
        if freeze_features:
            for layer in new_base_model.layers:
                layer.trainable = False

        # Count existing dropout layers to avoid naming conflicts
        dropout_count = sum(1 for layer in model.layers if isinstance(layer, Dropout))

        # Extract the output of the last layer of the new base model (representation layer)
        repr_output = new_base_model.output

        # Projection Layer(s)
        x_proj = repr_output
        residual_layer = None

        for i, nodes in enumerate(hiddens):
            if i % skipped_layers == 0 and i > 0 and residual:
                if residual_layer is not None:
                    # Check if projection is needed
                    if x_proj.shape[-1] != residual_layer.shape[-1]:
                        # Correct projection to match 'x_proj' dimensions
                        residual_layer = Dense(x_proj.shape[-1], kernel_regularizer=l2(l2_reg) if l2_reg else None,
                                               use_bias=False)(residual_layer)
                    x_proj = Add()([x_proj, residual_layer])
                residual_layer = x_proj  # Update the starting point for the next residual connection
            else:
                if i % skipped_layers == 0 or residual_layer is None:
                    residual_layer = x_proj

            x_proj = Dense(
                nodes, kernel_regularizer=l2(l2_reg) if l2_reg else None,
                name=f"projection_layer_{i + 1}")(x_proj)

            if norm == 'batch_norm':
                x_proj = BatchNormalization(name=f"batch_norm_{i + 1}")(x_proj)
            elif norm == 'layer_norm':
                x_proj = LayerNormalization(name=f"layer_norm_{i + 1}")(x_proj)

            if callable(activation):
                x_proj = activation(x_proj)
            else:
                x_proj = LeakyReLU(name=f"activation_{i + 1}")(x_proj)

            if dropout_rate > 0.0:
                x_proj = Dropout(dropout_rate, name=f"proj_dropout_{dropout_count + i + 1}")(x_proj)

        # Add a Dense layer with one output unit for regression
        output_layer = Dense(output_dim, activation='linear', name=f"forecast_head")(x_proj)

        # Create the new extended model
        extended_model = Model(inputs=new_base_model.input, outputs=[repr_output, output_layer], name=name)

        # If freeze_features is False, make all layers trainable
        if not freeze_features:
            for layer in extended_model.layers:
                layer.trainable = True

        return extended_model

    def train_pds(self,
                  model: Model,
                  X_subtrain: ndarray,
                  y_subtrain: ndarray,
                  X_val: ndarray,
                  y_val: ndarray,
                  X_train: ndarray,
                  y_train: ndarray,
                  learning_rate: float = 1e-3,
                  epochs: int = 100,
                  batch_size: int = 32,
                  patience: int = 9,
                  save_tag=None,
                  callbacks_list=None,
                  verbose: int = 1) -> callbacks.History:
        """
        Trains the model and returns the training history.

        :param X_train: training and validation sets together
        :param y_train: labels of training and validation sets together
        :param save_tag: tag to use for saving experiments
        :param model: The TensorFlow model to stage2.
        :param X_subtrain: The training feature set.
        :param y_subtrain: The training labels.
        :param X_val: Validation features.
        :param y_val: Validation labels.
        :param learning_rate: The learning rate for the Adam optimizer.
        :param epochs: The maximum number of epochs for training.
        :param batch_size: The batch size for training.
        :param patience: The number of epochs with no improvement to wait before early stopping.
        :param callbacks_list: List of callback instances to apply during training.
        :param verbose: Verbosity mode. 0 = silent, 1 = progress bar, 2 = one line per epoch.


        :return: The training history as a History object.
        """

        if callbacks_list is None:
            callbacks_list = []

        # Initialize early stopping and model checkpointing
        early_stopping_cb = callbacks.EarlyStopping(monitor='val_loss', patience=patience,
                                                    restore_best_weights=True)
        checkpoint_cb = callbacks.ModelCheckpoint(f"model_weights_{str(save_tag)}.h5", save_weights_only=True)

        # Append the early stopping and checkpoint callbacks to the custom callbacks list
        callbacks_list.extend([early_stopping_cb, checkpoint_cb])

        # Save initial weights for retraining on full training set after best epoch found
        initial_weights = model.get_weights()

        # Compile the model
        model.compile(optimizer=tf.keras.optimizers.Adam(learning_rate=learning_rate), loss=self.pds_loss_vec)

        # First stage2 the model with a validation set to determine the best epoch
        history = model.fit(X_subtrain, y_subtrain,
                            epochs=epochs,
                            batch_size=batch_size if batch_size > 0 else len(y_subtrain),
                            validation_data=(X_val, y_val),
                            validation_batch_size=batch_size if batch_size > 0 else len(y_val),
                            callbacks=callbacks_list,
                            verbose=verbose)

        # Get the best epoch from early stopping
        best_epoch = early_stopping_cb.stopped_epoch  + 1  # Adjust for the offset
        # best_epoch = np.argmin(history.history['val_loss']) + 1

        # Plot training loss and validation loss
        plt.plot(history.history['loss'], label='Training Loss')
        plt.plot(history.history['val_loss'], label='Validation Loss')
        plt.xlabel('Epoch')
        plt.ylabel('Loss')
        plt.title('Training and Validation Loss Over Epochs')
        plt.legend()
        file_path = f"training_plot_{str(save_tag)}.png"
        plt.savefig(file_path)
        plt.close()

        # Reset model weights to initial state before retraining
        model.set_weights(initial_weights)

        # model.compile(optimizer=tf.keras.optimizers.Adam(learning_rate=learning_rate), loss=self.pds_loss_vec)
        model.fit(X_train, y_train,
                  epochs=best_epoch,
                  batch_size=batch_size if batch_size > 0 else len(y_train),
                  callbacks=[checkpoint_cb],
                  verbose=verbose)

        # Evaluate the model on the entire training set
        # entire_training_loss = model.evaluate(X_train, y_train)

        # save the model weights
        model.save_weights(f"final_model_weights_{str(save_tag)}.h5")
        # print where the model weights are saved
        print(f"Model weights are saved in final_model_weights_{str(save_tag)}.h5")

        return history  # , entire_training_loss

    def overtrain_pds(self,
                      model: Model,
                      X_train: ndarray,
                      y_train: ndarray,
                      learning_rate: float = 1e-3,
                      epochs: int = 100,
                      batch_size: int = 32,
                      save_tag=None,
                      callbacks_list=None,
                      verbose: int = 1):
        """
            Trains the model and returns the training history.

            :param X_train: training and validation sets together
            :param y_train: labels of training and validation sets together
            :param save_tag: tag to use for saving experiments
            :param model: The TensorFlow model to stage2.
            :param learning_rate: The learning rate for the Adam optimizer.
            :param epochs: The maximum number of epochs for training.
            :param batch_size: The batch size for training.
            :param callbacks_list: List of callback instances to apply during training.
            :param verbose: Verbosity mode. 0 = silent, 1 = progress bar, 2 = one line per epoch.


            :return: The training history as a History object.
            """

        # Compile the model
        model.compile(
            optimizer=tf.keras.optimizers.Adam(learning_rate=learning_rate),
            loss=self.pds_loss_vec
        )

        # model.compile(optimizer=tf.keras.optimizers.Adam(learning_rate=learning_rate), loss=self.pds_loss_vec)
        model.fit(X_train, y_train,
                  epochs=epochs,
                  batch_size=batch_size if batch_size > 0 else len(y_train),
                  callbacks=callbacks_list,
                  verbose=verbose)

        # save the model weights
        model.save_weights(f"overfit_final_model_weights_{str(save_tag)}.h5")
        # print where the model weights are saved
        print(f"Model weights are saved in final_model_weights_{str(save_tag)}.h5")

    def overtrain_pds_inj(self,
                          model: tf.keras.Model,
                          X_train: np.ndarray,
                          y_train: np.ndarray,
                          learning_rate: float = 1e-3,
                          epochs: int = 100,
                          batch_size: int = 32,
                          lower_bound: float = -0.5,
                          upper_bound: float = 0.5,
                          save_tag=None,
                          callbacks_list=None,
                          verbose: int = 1):
        """
        Trains the model and returns the training history with specific batch constraints.

        :param X_train: training and validation sets together
        :param y_train: labels of training and validation sets together
        :param save_tag: tag to use for saving experiments
        :param model: The TensorFlow model to stage2.
        :param learning_rate: The learning rate for the Adam optimizer.
        :param epochs: The maximum number of epochs for training.
        :param batch_size: The batch size for training.
        :param lower_bound: The lower bound for selecting rare samples.
        :param upper_bound: The upper bound for selecting rare samples.
        :param callbacks_list: List of callback instances to apply during training.
        :param verbose: Verbosity mode. 0 = silent, 1 = progress bar, 2 = one line per epoch.

        :return: The training history as a History object.
        """

        # Identify injected rare samples
        rare_indices = np.where((y_train < lower_bound) | (y_train > upper_bound))[0]
        freq_indices = np.where((y_train >= lower_bound) & (y_train <= upper_bound))[0]

        # Check if the batch size is sufficient
        if batch_size < len(rare_indices):
            raise ValueError(f"Batch size must be at least the size of the injected rare samples. "
                             f"Current batch size: {batch_size}, size of injected rare samples: {len(rare_indices)}")

        # Custom data generator to yield batches
        def data_generator(X, y, batch_size):
            while True:
                np.random.shuffle(freq_indices)
                for start in range(0, len(freq_indices), batch_size - len(rare_indices)):
                    end = min(start + batch_size - len(rare_indices), len(freq_indices))
                    freq_batch_indices = freq_indices[start:end]
                    batch_indices = np.concatenate([rare_indices, freq_batch_indices])
                    np.random.shuffle(batch_indices)
                    yield X[batch_indices], y[batch_indices]

        # Compile the model
        model.compile(
            optimizer=tf.keras.optimizers.Adam(learning_rate=learning_rate),
            loss=self.pds_loss_vec
        )

        # Fit the model using the custom generator
        steps_per_epoch = len(freq_indices) // (batch_size - len(rare_indices))
        history = model.fit(
            data_generator(X_train, y_train, batch_size),
            steps_per_epoch=steps_per_epoch,
            epochs=epochs,
            callbacks=callbacks_list,
            verbose=verbose
        )

        # Save the model weights
        model.save_weights(f"overfit_final_model_weights_{str(save_tag)}.h5")
        print(f"Model weights are saved in overfit_final_model_weights_{str(save_tag)}.h5")

        return history

    def overtrain_pds_inj_olin(self,
                               model: tf.keras.Model,
                               X_train: np.ndarray,
                               y_train: np.ndarray,
                               learning_rate: float = 1e-3,
                               epochs: int = 100,
                               batch_size: int = 32,
                               lower_bound: float = -0.5,
                               upper_bound: float = 0.5,
                               save_tag=None,
                               callbacks_list=None,
                               verbose: int = 1):
        """
        Trains the model and returns the training history with specific batch constraints.

        :param X_train: training and validation sets together
        :param y_train: labels of training and validation sets together
        :param save_tag: tag to use for saving experiments
        :param model: The TensorFlow model to stage2.
        :param learning_rate: The learning rate for the Adam optimizer.
        :param epochs: The maximum number of epochs for training.
        :param batch_size: The batch size for training.
        :param lower_bound: The lower bound for selecting rare samples.
        :param upper_bound: The upper bound for selecting rare samples.
        :param callbacks_list: List of callback instances to apply during training.
        :param verbose: Verbosity mode. 0 = silent, 1 = progress bar, 2 = one line per epoch.

        :return: The training history as a History object.
        """

        # Identify injected rare samples
        rare_indices = np.where((y_train < lower_bound) | (y_train > upper_bound))[0]
        freq_indices = np.where((y_train >= lower_bound) & (y_train <= upper_bound))[0]

        # Check if the batch size is sufficient
        if batch_size < len(rare_indices):
            raise ValueError(f"Batch size must be at least the size of the injected rare samples. "
                             f"Current batch size: {batch_size}, size of injected rare samples: {len(rare_indices)}")

        # Custom data generator to yield batches
        def data_generator(X, y, batch_size):
            while True:
                np.random.shuffle(freq_indices)
                for start in range(0, len(freq_indices), batch_size - len(rare_indices)):
                    end = min(start + batch_size - len(rare_indices), len(freq_indices))
                    freq_batch_indices = freq_indices[start:end]
                    batch_indices = np.concatenate([rare_indices, freq_batch_indices])
                    np.random.shuffle(batch_indices)
                    yield X[batch_indices], y[batch_indices]

        # Compile the model
        model.compile(
            optimizer=tf.keras.optimizers.Adam(learning_rate=learning_rate),
            loss=self.pds_olin_loss
        )

        # Fit the model using the custom generator
        steps_per_epoch = len(freq_indices) // (batch_size - len(rare_indices))
        history = model.fit(
            data_generator(X_train, y_train, batch_size),
            steps_per_epoch=steps_per_epoch,
            epochs=epochs,
            callbacks=callbacks_list,
            verbose=verbose
        )

        # Save the model weights
        model.save_weights(f"overfit_final_model_weights_{str(save_tag)}.h5")
        print(f"Model weights are saved in overfit_final_model_weights_{str(save_tag)}.h5")

        return history

    def train_pds_inj(self,
                      model: tf.keras.Model,
                      X_subtrain: np.ndarray,
                      y_subtrain: np.ndarray,
                      X_val: np.ndarray,
                      y_val: np.ndarray,
                      X_train: np.ndarray,
                      y_train: np.ndarray,
                      learning_rate: float = 1e-3,
                      epochs: int = 100,
                      batch_size: int = 32,
                      lower_bound: float = -0.5,
                      upper_bound: float = 0.5,
                      patience: int = 9,
                      save_tag: Optional[str] = None,
                      callbacks_list: Optional[List[tf.keras.callbacks.Callback]] = None,
                      verbose: int = 1) -> tf.keras.callbacks.History:
        """
        Trains the model and returns the training history with specific batch constraints.

        :param X_train: training and validation sets together
        :param y_train: labels of training and validation sets together
        :param X_subtrain: The training feature set.
        :param y_subtrain: The training labels.
        :param X_val: Validation features.
        :param y_val: Validation labels.
        :param save_tag: tag to use for saving experiments
        :param model: The TensorFlow model to stage2.
        :param learning_rate: The learning rate for the Adam optimizer.
        :param epochs: The maximum number of epochs for training.
        :param batch_size: The batch size for training.
        :param lower_bound: The lower bound for selecting rare samples.
        :param upper_bound: The upper bound for selecting rare samples.
        :param patience: The number of epochs with no improvement to wait before early stopping.
        :param callbacks_list: List of callback instances to apply during training.
        :param verbose: Verbosity mode. 0 = silent, 1 = progress bar, 2 = one line per epoch.

        :return: The training history as a History object.
        """

        if callbacks_list is None:
            callbacks_list = []

        # Initialize early stopping and model checkpointing for subtraining
        early_stopping_cb = tf.keras.callbacks.EarlyStopping(
            monitor='val_loss',
            patience=patience,
            restore_best_weights=True
        )
        checkpoint_cb = tf.keras.callbacks.ModelCheckpoint(
            filepath=f"model_weights_{str(save_tag)}.h5",
            monitor='val_loss',
            save_best_only=True,
            save_weights_only=True
        )

        # Append the early stopping and checkpoint callbacks to the custom callbacks list
        subtrain_callbacks_list = callbacks_list + [early_stopping_cb, checkpoint_cb]

        # Save initial weights for retraining on full training set after best epoch found
        initial_weights = model.get_weights()

        # Identify injected rare samples in the subtraining set
        subtrain_rare_indices = np.where((y_subtrain < lower_bound) | (y_subtrain > upper_bound))[0]
        subtrain_freq_indices = np.where((y_subtrain >= lower_bound) & (y_subtrain <= upper_bound))[0]

        # Check if the batch size is sufficient for subtraining
        if batch_size < len(subtrain_rare_indices):
            raise ValueError(f"Batch size must be at least the size of the injected rare samples in subtraining. "
                             f"Current batch size: {batch_size}, size of subtraining rare samples: {len(subtrain_rare_indices)}")

        # Identify injected rare samples in the full training set
        train_rare_indices = np.where((y_train < lower_bound) | (y_train > upper_bound))[0]
        train_freq_indices = np.where((y_train >= lower_bound) & (y_train <= upper_bound))[0]

        # Check if the batch size is sufficient for final training
        if batch_size < len(train_rare_indices):
            raise ValueError(f"Batch size must be at least the size of the injected rare samples in final training. "
                             f"Current batch size: {batch_size}, size of final training rare samples: {len(train_rare_indices)}")

        def data_generator(X: np.ndarray, y: np.ndarray, rare_indices: np.ndarray, freq_indices: np.ndarray,
                           batch_size: int) -> Generator[Tuple[np.ndarray, np.ndarray], None, None]:
            """
            Generalized data generator to yield batches with a mixture of rare and frequent samples.

            :param X: Feature set.
            :param y: Labels.
            :param rare_indices: Indices of the rare samples.
            :param freq_indices: Indices of the frequent samples.
            :param batch_size: Size of each batch.

            :yield: Batches of (features, labels) with mixed rare and frequent samples.
            """
            while True:
                # Shuffle the indices of frequent samples to ensure randomization in each epoch
                np.random.shuffle(freq_indices)
                # Iterate through the frequent samples in chunks (batches)
                for start in range(0, len(freq_indices), batch_size - len(rare_indices)):
                    # Determine the end of the current batch
                    end = min(start + batch_size - len(rare_indices), len(freq_indices))
                    # Select the current batch of frequent sample indices
                    freq_batch_indices = freq_indices[start:end]
                    # Combine the rare and frequent sample indices to form the final batch indices
                    batch_indices = np.concatenate([rare_indices, freq_batch_indices])
                    # Shuffle the combined batch indices to mix rare and frequent samples
                    np.random.shuffle(batch_indices)
                    # Extract the actual data (features and labels) for the current batch
                    batch_X = X[batch_indices]
                    batch_y = y[batch_indices]
                    # Ensure that batch_y has the correct shape
                    batch_y = batch_y.reshape(-1)
                    # Yield the current batch (features and labels) to be used by the training loop
                    yield batch_X, batch_y

        # Create a TensorFlow Dataset from the data generator
        def create_tf_dataset(
                X: np.ndarray,
                y: np.ndarray,
                rare_indices: np.ndarray,
                freq_indices: np.ndarray,
                batch_size: int
        ) -> tf.data.Dataset:
            """
            Creates a TensorFlow dataset from the data generator.

            :param X: Feature set.
            :param y: Labels.
            :param rare_indices: Indices of the rare samples.
            :param freq_indices: Indices of the frequent samples.
            :param batch_size: Size of each batch.

            :return: A tf.data.Dataset object.
            """
            dataset = tf.data.Dataset.from_generator(
                lambda: data_generator(X, y, rare_indices, freq_indices, batch_size),
                output_signature=(
                    tf.TensorSpec(shape=(None, X.shape[1]), dtype=tf.float32),
                    tf.TensorSpec(shape=(None,), dtype=tf.float32)
                )
            )
            return dataset.prefetch(tf.data.AUTOTUNE)

        # Compile the model
        model.compile(
            optimizer=tf.keras.optimizers.Adam(learning_rate=learning_rate),
            loss=self.pds_loss_vec
        )

        # Calculate steps per epoch for subtraining
        steps_per_epoch_subtrain = len(subtrain_freq_indices) // (batch_size - len(subtrain_rare_indices))

        # Create the TensorFlow dataset for subtraining
        subtrain_dataset = create_tf_dataset(
            X_subtrain,
            y_subtrain,
            subtrain_rare_indices,
            subtrain_freq_indices,
            batch_size)

        # First, train the model with a validation set to determine the best epoch
        history = model.fit(
            subtrain_dataset,
            steps_per_epoch=steps_per_epoch_subtrain,
            epochs=epochs,
            validation_data=(X_val, y_val),
            callbacks=subtrain_callbacks_list,
            verbose=verbose
        )

        # Get the best epoch from early stopping
<<<<<<< HEAD
        best_epoch = early_stopping_cb.stopped_epoch  + 1  # Adjust for the offset
=======
        best_epoch = early_stopping_cb.stopped_epoch + 1  # Adjust for the offset
>>>>>>> 3ab64795

        # Reset model weights to initial state before retraining
        model.set_weights(initial_weights)

        # Calculate steps per epoch for final training
        steps_per_epoch_final = len(train_freq_indices) // (batch_size - len(train_rare_indices))

        # Create the TensorFlow dataset for final training
        final_train_dataset = create_tf_dataset(
            X_train,
            y_train,
            train_rare_indices,
            train_freq_indices,
            batch_size)

        # Fit the model using the custom generator on the entire training set
        model.fit(
            final_train_dataset,
            steps_per_epoch=steps_per_epoch_final,
            epochs=best_epoch,
            callbacks=callbacks_list,
            verbose=verbose
        )

        # Save the final model weights
        model.save_weights(f"final_model_weights_{str(save_tag)}.h5")
        print(f"Model weights are saved in final_model_weights_{str(save_tag)}.h5")

        return history

    def train_pds_distributed(self,
                              model: Model,
                              final_model: Model,
                              subtrain_ds: tf.data.Dataset,
                              val_ds: tf.data.Dataset,
                              train_ds: tf.data.Dataset,
                              learning_rate: float = 1e-3,
                              epochs: int = 100,
                              patience: int = 9,
                              save_tag=None,
                              callbacks_list=None,
                              verbose: int = 1) -> callbacks.History:
        """
        Trains the model and returns the training history.
        TODO: needs to fix ASAP when worker > 1 and NAN happens

        :param subtrain_ds: The training feature set.
        :param val_ds: Validation features.
        :param train_ds: training and validation sets together
        :param save_tag: tag to use for saving experiments
        :param model: The TensorFlow model to subtrain for best epoch
        :param final_model: The TensorFlow model to stage2 on the entire training set
        :param learning_rate: The learning rate for the Adam optimizer.
        :param epochs: The maximum number of epochs for training.
        :param patience: The number of epochs with no improvement to wait before early stopping.
        :param callbacks_list: List of callback instances to apply during training.
        :param verbose: Verbosity mode. 0 = silent, 1 = progress bar, 2 = one line per epoch.


        :return: The training history as a History object.
        """

        if callbacks_list is None:
            callbacks_list = []

        # Initialize early stopping and model checkpointing
        early_stopping_cb = callbacks.EarlyStopping(monitor='val_loss', patience=patience,
                                                    restore_best_weights=True)
        checkpoint_cb = callbacks.ModelCheckpoint(f"model_weights_{str(save_tag)}.h5", save_weights_only=True)

        # Append the early stopping and checkpoint callbacks to the custom callbacks list
        callbacks_list.extend([early_stopping_cb, checkpoint_cb])

        # Compile the model
        model.compile(optimizer=tf.keras.optimizers.Adam(learning_rate=learning_rate), loss=self.pds_loss_vec)

        # First stage2 the model with a validation set to determine the best epoch
        history = model.fit(subtrain_ds,
                            epochs=epochs,
                            # batch_size=batch_size if batch_size > 0 else len(y_subtrain),
                            validation_data=val_ds,
                            # validation_batch_size=batch_size if batch_size > 0 else len(y_val),
                            callbacks=callbacks_list,
                            verbose=verbose)

        # Get the best epoch from early stopping
        best_epoch = np.argmin(history.history['val_loss']) + 1

        # Plot training loss and validation loss
        plt.plot(history.history['loss'], label='Training Loss')
        plt.plot(history.history['val_loss'], label='Validation Loss')
        plt.xlabel('Epoch')
        plt.ylabel('Loss')
        plt.title('Training and Validation Loss Over Epochs')
        plt.legend()
        file_path = f"training_plot_{str(save_tag)}.png"
        plt.savefig(file_path)
        plt.close()

        # Compile the final model
        final_model.compile(optimizer=tf.keras.optimizers.Adam(learning_rate=learning_rate), loss=self.pds_loss_vec)

        final_model.fit(train_ds,
                        epochs=best_epoch,
                        # batch_size=batch_size if batch_size > 0 else len(y_train),
                        callbacks=[checkpoint_cb],
                        verbose=verbose)

        # Evaluate the model on the entire training set
        # entire_training_loss = model.evaluate(X_train, y_train)

        # save the model weights
        final_model.save_weights(f"model_weights_{str(save_tag)}.h5")
        # print where the model weights are saved
        print(f"Model weights are saved in model_weights_{str(save_tag)}.h5")

        return history  # , entire_training_loss

    def investigate_pds(self,
                        model: Model,
                        X_subtrain: ndarray,
                        y_subtrain: ndarray,
                        X_val: ndarray,
                        y_val: ndarray,
                        X_train: ndarray,
                        y_train: ndarray,
                        learning_rate: float = 1e-3,
                        epochs: int = 100,
                        batch_size: int = 32,
                        patience: int = 9,
                        save_tag=None) -> callbacks.History:
        """
        Trains the model and returns the training history.

        :param X_train:
        :param y_train:
        :param save_tag: tag to use for saving experiments
        :param model: The TensorFlow model to stage2.
        :param X_subtrain: The training feature set.
        :param y_subtrain: The training labels.
        :param X_val: Validation features.
        :param y_val: Validation labels.
        :param learning_rate: The learning rate for the Adam optimizer.
        :param epochs: The maximum number of epochs for training.
        :param batch_size: The batch size for training.
        :param patience: The number of epochs with no improvement to wait before early stopping.
        :return: The training history as a History object.
        """

        # Setup TensorBoard
        # log_dir = "logs/fit/" + datetime.datetime.now().strftime("%Y%m%d-%H%M%S")
        # tensorboard_cb = callbacks.TensorBoard(log_dir=log_dir, histogram_freq=1)
        #
        # print("Run the command line:\n tensorboard --logdir logs/fit")

        # Initialize the custom callback
        investigate_cb = InvestigateCallback(model, X_train, y_train, batch_size, self, save_tag)

        # Setup early stopping
        early_stopping_cb = callbacks.EarlyStopping(monitor='val_loss', patience=patience, restore_best_weights=True)

        # reduce learning rate on plateau
        # Initialize the ReduceLROnPlateau callback
        # reduce_lr_cb = callbacks.ReduceLROnPlateau(monitor='val_loss',
        #                                            factor=0.1,
        #                                            patience=5,
        #                                            min_lr=1e-6)
        # Setup model checkpointing
        checkpoint_cb = callbacks.ModelCheckpoint(f"model_weights_{str(save_tag)}.h5", save_weights_only=True)

        # Include weighted_loss_cb in callbacks only if sample_joint_weights is not None
        callback_list = [early_stopping_cb, checkpoint_cb]

        # Compile the model
        model.compile(optimizer=tf.keras.optimizers.Adam(learning_rate=learning_rate), loss=self.pds_loss_vec)

        # First stage2 the model with a validation set to determine the best epoch
        history = model.fit(X_subtrain, y_subtrain,
                            epochs=epochs,
                            batch_size=batch_size if batch_size > 0 else len(y_subtrain),
                            validation_data=(X_val, y_val),
                            validation_batch_size=batch_size if batch_size > 0 else len(y_val),
                            callbacks=callback_list)

        # Get the best epoch from early stopping
        best_epoch = np.argmin(history.history['val_loss']) + 1

        # Plot training loss and validation loss
        plt.plot(history.history['loss'], label='Training Loss')
        plt.plot(history.history['val_loss'], label='Validation Loss')
        plt.xlabel('Epoch')
        plt.ylabel('Loss')
        plt.title('Training and Validation Loss Over Epochs')
        plt.legend()
        file_path = f"training_plot_{str(save_tag)}.png"
        plt.savefig(file_path)
        plt.close()

        # Retrain the model on the combined dataset (training + validation) to the best epoch found
        # X_combined = np.concatenate((X_subtrain, X_val), axis=0)
        # y_combined = np.concatenate((y_subtrain, y_val), axis=0)

        # model.compile(optimizer=tf.keras.optimizers.Adam(learning_rate=learning_rate), loss=self.pds_loss_vec)
        model.fit(X_train, y_train,
                  epochs=best_epoch,
                  batch_size=batch_size if batch_size > 0 else len(y_train),
                  callbacks=[checkpoint_cb, investigate_cb])
        # only investigates on the main training, not subtraining

        # Evaluate the model on the entire training set
        entire_training_loss = model.evaluate(X_train, y_train, batch_size=len(y_train))

        # save the model weights
        model.save_weights(f"model_weights_{str(save_tag)}.h5")

        return history, entire_training_loss

    def process_batch_weights(self, batch_indices: np.ndarray, label_weights_dict: Dict[float, float]) -> np.ndarray:
        """
        Process a batch of indices to return the corresponding joint weights.

        :param batch_indices: A batch of sample indices.
        :param label_weights_dict: Dictionary containing label weights.
        :return: An array containing joint weights corresponding to the batch of indices.
        """
        # Convert list of tuples into a dictionary for O(1) lookup
        weight_dict = {pair: weight for pair, weight in zip(joint_weight_indices, joint_weights)}

        batch_weights = []
        for i in batch_indices:
            for j in batch_indices:
                if i < j:  # Only consider pairs (i, j) where i < j
                    weight = label_weights_dict
                    if weight is not None:
                        batch_weights.append(weight)

        return np.array(batch_weights)

    # def process_batch_weights_vec(self,
    #                               batch_indices: np.ndarray,
    #                               joint_weights: np.ndarray,
    #                               joint_weight_indices: List[Tuple[int, int]]) -> np.ndarray:
    #     """
    #     Vectorized approach to return corresponding joint weights for upper diagonal pairs in the batch.
    #      TODO: speed up more
    #     :param batch_indices: A batch of sample indices.
    #     :param joint_weights: An array containing all joint weights for the dataset.
    #     :param joint_weight_indices: A list of tuples, each containing a pair of indices for which a joint weight exists.
    #     :return: An array containing joint weights corresponding to the upper diagonal pairs in the batch of indices.
    #     """
    #     # Create an efficient mapping from pairs to weights
    #     max_index = batch_indices.max() + 1
    #     weight_matrix = np.full((max_index, max_index), -1, dtype=int)  # Use an invalid index initially
    #
    #     # Populate the matrix with valid indices from joint_weight_indices
    #     for idx, (i, j) in enumerate(joint_weight_indices):
    #         if i < max_index and j < max_index:
    #             weight_matrix[i, j] = idx
    #
    #     # Generate upper diagonal pairs using broadcasting
    #     i_indices, j_indices = np.triu_indices_from(weight_matrix, k=1)
    #
    #     # Filter pairs that are in batch_indices
    #     valid_mask = np.isin(i_indices, batch_indices) & np.isin(j_indices, batch_indices)
    #     i_indices, j_indices = i_indices[valid_mask], j_indices[valid_mask]
    #
    #     # Lookup indices in the weight matrix
    #     weight_indices = weight_matrix[i_indices, j_indices]
    #
    #     # Filter out invalid indices
    #     valid_weight_indices = weight_indices[weight_indices != -1]
    #
    #     # Retrieve corresponding weights using the valid weight indices
    #     batch_weights = joint_weights[valid_weight_indices]
    #
    #     return batch_weights

    def train_for_one_epoch(self,
                            model: tf.keras.Model,
                            optimizer: tf.keras.optimizers.Optimizer,
                            loss_fn,
                            X: np.ndarray,
                            y: np.ndarray,
                            batch_size: int,
                            label_weights_dict: Optional[Dict[float, float]] = None,
                            training: bool = True) -> float:
        """
        Train or evaluate the model for one epoch.
        processing the batches with indices is what making it slow
        :param model: The model to stage2 or evaluate.
        :param optimizer: The optimizer to use.
        :param loss_fn: The loss function to use.
        :param X: The feature set.
        :param y: The labels.
        :param batch_size: The batch size for training or evaluation.
        :param label_weights_dict: Dictionary containing label weights.
        :param training: Whether to apply training (True) or run evaluation (False).
        :return: The average loss for the epoch.
        """
        epoch_loss = 0.0
        num_batches = 0

        for batch_idx in range(0, len(X), batch_size):
            batch_X = X[batch_idx:batch_idx + batch_size]
            batch_y = y[batch_idx:batch_idx + batch_size]

            if len(batch_y) <= 1:
                # can't form a pair so skip
                continue

            # print(f"batch_weights: {batch_weights}")
            # print(f"batch_y: {batch_y}")
            # print(f"batch_X: {batch_X}")
            with tf.GradientTape() as tape:
                predictions = model(batch_X, training=training)
                loss = loss_fn(batch_y, predictions, sample_weights=label_weights_dict)

            if training:
                gradients = tape.gradient(loss, model.trainable_variables)
                # print(f"Gradients: {gradients}")
                optimizer.apply_gradients(zip(gradients, model.trainable_variables))

            epoch_loss += loss.numpy()
            num_batches += 1

            print(f"batch: {num_batches}/{len(X) // batch_size}")

        return epoch_loss / num_batches

    def train_for_one_epoch_mh(
            self,
            model: tf.keras.Model,
            optimizer: tf.keras.optimizers.Optimizer,
            primary_loss_fn,
            X: np.ndarray,
            y: np.ndarray,
            batch_size: int,
            gamma_coeff: Optional[float] = None,
            lambda_coeff: Optional[float] = None,
            sample_weights: Optional[np.ndarray] = None,
            joint_weights: Optional[np.ndarray] = None,
            joint_weight_indices: Optional[List[Tuple[int, int]]] = None,
            with_reg=False,
            with_ae=False,
            training: bool = True) -> float:
        """
        Train the model for one epoch.
        processing the batches with indices is what making it slow
        :param with_ae:
        :param with_reg:
        :param model: The model to stage2.
        :param optimizer: The optimizer to use.
        :param primary_loss_fn: The primary loss function to use.
        :param X: The feature set.
        :param y: The labels.
        :param batch_size: The batch size for training.
        :param gamma_coeff: Coefficient for the regressor loss.
        :param lambda_coeff: Coefficient for the decoder loss.
        :param sample_weights: Individual sample weights.
        :param joint_weights: Optional array containing all joint weights for the dataset.
        :param joint_weight_indices: Optional list of tuples, each containing a pair of indices for which a joint weight exists.
        :param training: Whether to apply training or evaluation (default is True for training).
        :return: The average loss for the epoch.
        """

        epoch_loss = 0.0
        num_batches = 0

        for batch_idx in range(0, len(X), batch_size):
            batch_X = X[batch_idx:batch_idx + batch_size]
            batch_y = y[batch_idx:batch_idx + batch_size]
            batch_sample_weights = None if sample_weights is None \
                else sample_weights[batch_idx:batch_idx + batch_size]

            if len(batch_y) <= 1:
                # can't form a pair so skip
                continue

            # Get the corresponding joint weights for this batch
            batch_weights = None
            if joint_weights is not None and joint_weight_indices is not None:
                batch_weights = self.process_batch_weights(
                    np.arange(batch_idx, batch_idx + batch_size), joint_weights, joint_weight_indices)

            with tf.GradientTape() as tape:
                outputs = model(batch_X, training=training)

                # Unpack the outputs based on the model configuration
                if with_reg and with_ae:
                    primary_predictions, regressor_predictions, decoder_predictions = outputs
                elif with_reg:
                    primary_predictions, regressor_predictions = outputs
                    decoder_predictions = None
                elif with_ae:
                    primary_predictions, decoder_predictions = outputs
                    regressor_predictions = None
                else:
                    primary_predictions = outputs
                    regressor_predictions, decoder_predictions = None, None

                # Primary loss
                primary_loss = primary_loss_fn(batch_y, primary_predictions, sample_weights=batch_weights)

                # Regressor loss
                regressor_loss = 0
                if with_reg and gamma_coeff is not None:
                    regressor_loss = tf.keras.losses.mean_squared_error(batch_y, regressor_predictions)
                    if batch_sample_weights is not None:
                        regressor_loss = tf.cast(regressor_loss, batch_sample_weights.dtype)
                        regressor_loss = tf.reduce_sum(regressor_loss * batch_sample_weights) / tf.reduce_sum(
                            batch_sample_weights)
                    regressor_loss *= gamma_coeff

                # Decoder loss
                decoder_loss = 0
                if with_ae and lambda_coeff is not None:
                    decoder_loss = tf.keras.losses.mean_squared_error(batch_X, decoder_predictions)
                    decoder_loss *= lambda_coeff

                # Make sure all loss tensors have the same dtype
                dtype_to_use = tf.float32  # or tf.float64 based on your preference

                primary_loss = tf.cast(primary_loss, dtype_to_use)
                regressor_loss = tf.cast(regressor_loss, dtype_to_use)
                decoder_loss = tf.cast(decoder_loss, dtype_to_use)

                # Total loss
                total_loss = primary_loss + regressor_loss + decoder_loss

            if training:
                gradients = tape.gradient(total_loss, model.trainable_variables)
                optimizer.apply_gradients(zip(gradients, model.trainable_variables))

            # Make sure total_loss is reduced to a single scalar value.
            total_loss_scalar = tf.reduce_sum(total_loss)

            # Update epoch_loss
            epoch_loss += total_loss_scalar.numpy()

            num_batches += 1

            print(f"batch: {num_batches}/{len(X) // batch_size}")

        return epoch_loss / num_batches

    def train_pds_dl(self,
                     model: tf.keras.Model,
                     X_subtrain: np.ndarray,
                     y_subtrain: np.ndarray,
                     X_val: np.ndarray,
                     y_val: np.ndarray,
                     X_train: np.ndarray,
                     y_train: np.ndarray,
                     subtrain_label_weights_dict: Optional[Dict[float, float]] = None,
                     train_label_weights_dict: Optional[Dict[float, float]] = None,
                     learning_rate: float = 1e-3,
                     epochs: int = 100,
                     batch_size: int = 32,
                     patience: int = 9,
                     save_tag: Optional[str] = None,
                     callbacks_list=None,
                     verbose: int = 1) -> dict:
        """
        Custom training loop to stage2 the model and returns the training history.

        :param X_train: training and validation sets together
        :param y_train: labels of training and validation sets together
        :param model: The TensorFlow model to stage2.
        :param X_subtrain: The training feature set.
        :param y_subtrain: The training labels.
        :param X_val: Validation features.
        :param y_val: Validation labels.
        :param subtrain_label_weights_dict: Dictionary containing label weights for the subtrain set.
        :param train_label_weights_dict: Dictionary containing label weights for the stage2 set.
        :param learning_rate: The learning rate for the Adam optimizer.
        :param epochs: The maximum number of epochs for training.
        :param batch_size: The batch size for training.
        :param patience: The number of epochs with no improvement to wait before early stopping.
        :param save_tag: Tag to use for saving experiments.
        :param callbacks_list: List of callback instances to apply during training.
        :param verbose: Verbosity mode. 0 = silent, 1 = progress bar, 2 = one line per epoch.


        :return: The training history as a dictionary.
        """

        if callbacks_list is None:
            callbacks_list = []

        # Initialize early stopping and model checkpointing if not explicitly provided
        early_stopping_cb = callbacks.EarlyStopping(
            monitor='val_loss', patience=patience, restore_best_weights=True)
        callbacks_list.append(early_stopping_cb)

        if not any(isinstance(cb, callbacks.ModelCheckpoint) for cb in callbacks_list):
            checkpoint_cb = callbacks.ModelCheckpoint(f"model_weights_{str(save_tag)}.h5", save_weights_only=True)
            callbacks_list.append(checkpoint_cb)

        # Setting up callback environment
        params = {
            'epochs': epochs,
            'steps': None,
            'verbose': verbose,
            'do_validation': True,
            'metrics': ['loss', 'val_loss'],
        }
        for cb in callbacks_list:
            cb.set_model(model)
            cb.set_params(params)

        logs = {}
        # Signal the beginning of training
        for cb in callbacks_list:
            cb.on_train_begin(logs=logs)

        # Save initial weights for retraining on full training set after best epoch found
        initial_weights = model.get_weights()

        # Optimizer and history initialization
        optimizer = tf.keras.optimizers.Adam(learning_rate=learning_rate)
        model.compile(optimizer=optimizer)  # Set the optimizer for the model
        history = {'loss': [], 'val_loss': []}

        for epoch in range(epochs):
            for cb in callbacks_list:
                cb.on_epoch_begin(epoch, logs=logs)
            train_loss = self.train_for_one_epoch(
                model, optimizer, self.pds_loss_dl_vec,
                X_subtrain, y_subtrain,
                batch_size=batch_size if batch_size > 0 else len(y_subtrain),
                label_weights_dict=subtrain_label_weights_dict)

            val_loss = self.train_for_one_epoch(
                model, optimizer, self.pds_loss_dl_vec, X_val, y_val,
                batch_size=batch_size if batch_size > 0 else len(y_val),
                label_weights_dict=None, training=False)

            # Log and save epoch losses
            history['loss'].append(train_loss)
            history['val_loss'].append(val_loss)

            print(f"Epoch {epoch + 1}/{epochs}, Loss: {train_loss}, Validation Loss: {val_loss}")

            logs = {'loss': train_loss, 'val_loss': val_loss}  # Update logs with your training and validation loss

            for cb in callbacks_list:
                cb.on_epoch_end(epoch, logs=logs)

        for cb in callbacks_list:
            cb.on_train_end(logs=logs)

        best_epoch = early_stopping_cb.stopped_epoch  + 1  # Adjust for the offset

        # Plotting the losses
        # plt.plot(history['loss'], label='Training Loss')
        # plt.plot(history['val_loss'], label='Validation Loss')
        # plt.xlabel('Epoch')
        # plt.ylabel('Loss')
        # plt.title('Training and Validation Loss Over Epochs')
        # plt.legend()
        # plt.savefig(f"training_plot_{str(save_tag)}.png")
        # plt.close()

        # Retraining on the combined dataset
        print(f"Retraining to the best epoch: {best_epoch}")
        # Reset history for retraining
        retrain_history = {'loss': []}

        # Reset model weights to initial state before retraining
        model.set_weights(initial_weights)

        # Remove early stopping callback before retraining
        callbacks_list = [cb for cb in callbacks_list if not isinstance(cb, callbacks.EarlyStopping)]
        # Retrain up to the best epoch
        for epoch in range(best_epoch):
            for cb in callbacks_list:
                cb.on_epoch_begin(epoch, logs=logs)

            retrain_loss = self.train_for_one_epoch(
                model, optimizer,
                self.pds_loss_dl_vec,
                X_train, y_train,
                batch_size=batch_size if batch_size > 0 else len(y_train),
                label_weights_dict=train_label_weights_dict)

            # Log the retrain loss
            retrain_history['loss'].append(retrain_loss)
            print(f"Retrain Epoch {epoch + 1}/{best_epoch}, Loss: {retrain_loss}")

            logs = {'loss': retrain_loss}  # Update logs with retrain loss

            for cb in callbacks_list:
                cb.on_epoch_end(epoch, logs=logs)

        for cb in callbacks_list:
            cb.on_train_end(logs=logs)

        # Save the final model
        model.save_weights(f"final_model_weights_{str(save_tag)}.h5")
        # print where the model weights are saved
        print(f"Model weights are saved in final_model_weights_{str(save_tag)}.h5")

        return history

    def overtrain_pds_dl(self,
                         model: tf.keras.Model,
                         X_train: np.ndarray,
                         y_train: np.ndarray,
                         train_label_weights_dict: Optional[Dict[float, float]] = None,
                         learning_rate: float = 1e-3,
                         epochs: int = 100,
                         batch_size: int = 32,
                         save_tag: Optional[str] = None,
                         callbacks_list=None,
                         verbose: int = 1) -> Dict[str, List[Any]]:
        """
        Custom training loop to stage2 the model and returns the training history.

        :param X_train: training and validation sets together
        :param y_train: labels of training and validation sets together
        :param model: The TensorFlow model to stage2.
        :param train_label_weights_dict: Dictionary containing label weights for the stage2 set.
        :param learning_rate: The learning rate for the Adam optimizer.
        :param epochs: The maximum number of epochs for training.
        :param batch_size: The batch size for training.
        :param save_tag: Tag to use for saving experiments.
        :param callbacks_list: List of callback instances to apply during training.
        :param verbose: Verbosity mode. 0 = silent, 1 = progress bar, 2 = one line per epoch.


        :return: The training history as a dictionary.
        """

        if callbacks_list is None:
            callbacks_list = []

        # Setting up callback environment
        params = {
            'epochs': epochs,
            'steps': None,
            'verbose': verbose,
            'do_validation': False,
            'metrics': ['loss'],
        }
        for cb in callbacks_list:
            cb.set_model(model)
            cb.set_params(params)

        logs = {}
        # Signal the beginning of training
        for cb in callbacks_list:
            cb.on_train_begin(logs=logs)

        # Optimizer and history initialization
        optimizer = tf.keras.optimizers.Adam(learning_rate=learning_rate)
        model.compile(optimizer=optimizer)  # Set the optimizer for the model

        # Retraining on the combined dataset
        # Reset history for retraining
        retrain_history = {'loss': []}

        # Retrain up to the best epoch
        for epoch in range(epochs):
            for cb in callbacks_list:
                cb.on_epoch_begin(epoch, logs=logs)

            retrain_loss = self.train_for_one_epoch(
                model, optimizer,
                self.pds_loss_dl_vec,
                X_train, y_train,
                batch_size=batch_size if batch_size > 0 else len(y_train),
                label_weights_dict=train_label_weights_dict)

            # Log the retrain loss
            retrain_history['loss'].append(retrain_loss)
            print(f"Retrain Epoch {epoch + 1}/{epochs}, Loss: {retrain_loss}")

            logs = {'loss': retrain_loss}  # Update logs with retrain loss

            for cb in callbacks_list:
                cb.on_epoch_end(epoch, logs=logs)

        for cb in callbacks_list:
            cb.on_train_end(logs=logs)

        # Save the final model
        model.save_weights(f"overfit_final_model_weights_{str(save_tag)}.h5")
        # print where the model weights are saved
        print(f"Model weights are saved in final_model_weights_{str(save_tag)}.h5")

        return retrain_history

    def overtrain_pds_dl_inj(self,
                             model: tf.keras.Model,
                             X_train: np.ndarray,
                             y_train: np.ndarray,
                             train_label_weights_dict: Optional[Dict[float, float]] = None,
                             learning_rate: float = 1e-3,
                             epochs: int = 100,
                             batch_size: int = 32,
                             rare_injection_count: int = 2,
                             lower_bound: float = -0.5,
                             upper_bound: float = 0.5,
                             save_tag: Optional[str] = None,
                             callbacks_list=None,
                             verbose: int = 1) -> Dict[str, List[Any]]:
        """
        Custom training loop to train the model with sample weights and injected rare samples.

        :param X_train: training and validation sets together
        :param y_train: labels of training and validation sets together
        :param model: The TensorFlow model to train.
        :param train_label_weights_dict: Dictionary containing label weights for the training set.
        :param learning_rate: The learning rate for the Adam optimizer.
        :param epochs: The maximum number of epochs for training.
        :param batch_size: The batch size for training.
        :param rare_injection_count: Number of rare samples to inject in each batch (-1 for all, 0 for none, default 2).
        :param lower_bound: The lower bound for selecting rare samples.
        :param upper_bound: The upper bound for selecting rare samples.
        :param save_tag: Tag to use for saving experiments.
        :param callbacks_list: List of callback instances to apply during training.
        :param verbose: Verbosity mode. 0 = silent, 1 = progress bar, 2 = one line per epoch.

        :return: The training history as a dictionary.
        """

        if callbacks_list is None:
            callbacks_list = []

        rare_indices = np.where((y_train < lower_bound) | (y_train > upper_bound))[0]
        freq_indices = np.where((y_train >= lower_bound) & (y_train <= upper_bound))[0]

        if rare_injection_count == -1:
            rare_injection_count = len(rare_indices)
        if rare_injection_count > len(rare_indices):
            raise ValueError(
                f"rare_injection_count ({rare_injection_count}) is greater than the number of rare samples "
                f"({len(rare_indices)}).")

        steps_per_epoch = len(freq_indices) // (batch_size - rare_injection_count)
        ratio_based_injection_count = max(1, len(rare_indices) // steps_per_epoch)
        if ratio_based_injection_count > rare_injection_count:
            print(
                f"Adjusting rare_injection_count to {ratio_based_injection_count} based on the ratio of rare samples "
                f"to batches.")
            rare_injection_count = ratio_based_injection_count

        if batch_size < rare_injection_count:
            raise ValueError(f"Batch size must be at least the number of injected rare samples. "
                             f"Current batch size: {batch_size}, rare_injection_count: {rare_injection_count}")

        params = {
            'epochs': epochs,
            'steps': None,
            'verbose': verbose,
            'do_validation': False,
            'metrics': ['loss'],
        }
        for cb in callbacks_list:
            cb.set_model(model)
            cb.set_params(params)

        logs = {}
        for cb in callbacks_list:
            cb.on_train_begin(logs=logs)

        optimizer = tf.keras.optimizers.Adam(learning_rate=learning_rate)
        model.compile(optimizer=optimizer)

        retrain_history = {'loss': []}

        def data_generator():
            while True:
                # Shuffle the indices of the frequent samples to ensure randomization in each epoch
                np.random.shuffle(freq_indices)
                # Iterate through the frequent samples in chunks (batches)
                for start in range(0, len(freq_indices), batch_size - rare_injection_count):
                    # Determine the end of the current batch
                    end = min(start + batch_size - rare_injection_count, len(freq_indices))
                    # Select the current batch of frequent sample indices
                    freq_batch_indices = freq_indices[start:end]
                    # Randomly select rare samples to inject into the batch
                    rare_sample_indices = np.random.choice(rare_indices, rare_injection_count, replace=False)
                    # Combine the rare and frequent sample indices to form the final batch indices
                    batch_indices = np.concatenate([rare_sample_indices, freq_batch_indices])
                    # Shuffle the combined batch indices to mix rare and frequent samples
                    np.random.shuffle(batch_indices)
                    # Extract the actual data (features and labels) for the current batch
                    batch_X = X_train[batch_indices]
                    batch_y = y_train[batch_indices]
                    # Ensure that batch_y has the correct shape
                    batch_y = batch_y.reshape(-1)

                    # Yield the current batch (features and labels) to be used by the training loop
                    yield batch_X, batch_y

        dataset = tf.data.Dataset.from_generator(
            data_generator,
            output_signature=(
                tf.TensorSpec(shape=(None, X_train.shape[1]), dtype=tf.float32),
                tf.TensorSpec(shape=(None,), dtype=tf.float32)
            )
        ).prefetch(tf.data.AUTOTUNE)

        for epoch in range(epochs):
            for cb in callbacks_list:
                cb.on_epoch_begin(epoch, logs=logs)

            epoch_loss = 0
            for step, (batch_X, batch_y) in enumerate(dataset.take(steps_per_epoch)):
                with tf.GradientTape() as tape:
                    y_pred = model(batch_X, training=True)
                    loss = self.pds_loss_dl_vec(batch_y, y_pred, sample_weights=train_label_weights_dict)

                gradients = tape.gradient(loss, model.trainable_variables)
                optimizer.apply_gradients(zip(gradients, model.trainable_variables))
                epoch_loss += loss.numpy()

            avg_epoch_loss = epoch_loss / steps_per_epoch
            retrain_history['loss'].append(avg_epoch_loss)
            print(f"Retrain Epoch {epoch + 1}/{epochs}, Loss: {avg_epoch_loss}")

            logs = {'loss': avg_epoch_loss}  # Update logs with retrain loss

            for cb in callbacks_list:
                cb.on_epoch_end(epoch, logs=logs)

        for cb in callbacks_list:
            cb.on_train_end(logs=logs)

        model.save_weights(f"overfit_final_model_weights_{str(save_tag)}.h5")
        print(f"Model weights are saved in overfit_final_model_weights_{str(save_tag)}.h5")

        return retrain_history

    # def train_pds_dl_bs(self,
    #                     model: tf.keras.Model,
    #                     X_subtrain: np.ndarray,
    #                     y_subtrain: np.ndarray,
    #                     X_val: np.ndarray,
    #                     y_val: np.ndarray,
    #                     X_train: np.ndarray,
    #                     y_train: np.ndarray,
    #                     sample_joint_weights: Optional[np.ndarray] = None,
    #                     sample_joint_weights_indices: Optional[List[Tuple[int, int]]] = None,
    #                     val_sample_joint_weights: Optional[np.ndarray] = None,
    #                     val_sample_joint_weights_indices: Optional[List[Tuple[int, int]]] = None,
    #                     train_sample_joint_weights: Optional[np.ndarray] = None,
    #                     train_sample_joint_weights_indices: Optional[List[Tuple[int, int]]] = None,
    #                     learning_rate: float = 1e-3,
    #                     epochs: int = 100,
    #                     batch_sizes=None,
    #                     patience: int = 9,
    #                     save_tag: Optional[str] = None) -> dict:
    #     """
    #     Custom training loop to stage2 the model and returns the training history.
    #     Per epoch batch size variation
    #
    #     :param train_sample_joint_weights_indices:
    #     :param train_sample_joint_weights:
    #     :param y_train:
    #     :param X_train:
    #     :param model: The TensorFlow model to stage2.
    #     :param X_subtrain: The training feature set.
    #     :param y_subtrain: The training labels.
    #     :param X_val: Validation features.
    #     :param y_val: Validation labels.
    #     :param sample_joint_weights: The reweighting factors for pairs of labels in training set.
    #     :param sample_joint_weights_indices: Indices of the reweighting factors in training set.
    #     :param val_sample_joint_weights: The reweighting factors for pairs of labels in validation set.
    #     :param val_sample_joint_weights_indices: Indices of the reweighting factors in validation set.
    #     :param learning_rate: The learning rate for the Adam optimizer.
    #     :param epochs: The maximum number of epochs for training.
    #     :param batch_sizes: The batch size for training.
    #     :param patience: The number of epochs with no improvement to wait before early stopping.
    #     :param save_tag: Tag to use for saving experiments.
    #     :return: The training history as a dictionary.
    #     """
    #
    #     # Initialize early stopping and best epoch variables
    #     if batch_sizes is None:
    #         batch_sizes = [32]
    #     best_val_loss = float('inf')
    #     best_epoch = 0
    #     epochs_without_improvement = 0
    #
    #     # Initialize TensorBoard
    #     # log_dir = "logs/fit/" + datetime.datetime.now().strftime("%Y%m%d-%H%M%S")
    #     # tensorboard_cb = tf.keras.callbacks.TensorBoard(log_dir=log_dir, histogram_freq=1)
    #     #
    #     # print("Run the command line:\n tensorboard --logdir logs/fit")
    #
    #     # Optimizer and history initialization
    #     optimizer = tf.keras.optimizers.Adam(learning_rate=learning_rate)
    #     history = {'loss': [], 'val_loss': []}
    #
    #     for epoch in range(epochs):
    #         batch_size = random.choice(batch_sizes)
    #         train_loss = self.train_for_one_epoch(
    #             model, optimizer,
    #             self.pds_loss_dl_vec,
    #             X_subtrain, y_subtrain,
    #             batch_size=batch_size if batch_size > 0 else len(y_subtrain),
    #             joint_weights=sample_joint_weights,
    #             joint_weight_indices=sample_joint_weights_indices)
    #
    #         val_loss = self.train_for_one_epoch(
    #             model, optimizer,
    #             self.pds_loss_dl_vec,
    #             X_val, y_val,
    #             batch_size=batch_size if batch_size > 0 else len(y_val),
    #             training=False,
    #             joint_weights=val_sample_joint_weights,
    #             joint_weight_indices=val_sample_joint_weights_indices)
    #
    #         # Log and save epoch losses
    #         history['loss'].append(train_loss)
    #         history['val_loss'].append(val_loss)
    #
    #         print(f"Epoch {epoch + 1}/{epochs}, Loss: {train_loss}, Validation Loss: {val_loss}")
    #
    #         # Early stopping logic
    #         if val_loss < best_val_loss:
    #             best_val_loss = val_loss
    #             best_epoch = epoch
    #             epochs_without_improvement = 0
    #             # Save the model weights
    #             model.save_weights(f"best_model_weights_{str(save_tag)}.h5")
    #         else:
    #             epochs_without_improvement += 1
    #             if epochs_without_improvement >= patience:
    #                 print("Early stopping triggered.")
    #                 break
    #
    #     # Plotting the losses
    #     plt.plot(history['loss'], label='Training Loss')
    #     plt.plot(history['val_loss'], label='Validation Loss')
    #     plt.xlabel('Epoch')
    #     plt.ylabel('Loss')
    #     plt.title('Training and Validation Loss Over Epochs')
    #     plt.legend()
    #     plt.savefig(f"training_plot_{str(save_tag)}.png")
    #     plt.close()
    #
    #     # Retraining on the combined dataset
    #     print(f"Retraining to the best epoch: {best_epoch}")
    #     # Reset history for retraining
    #     retrain_history = {'loss': []}
    #
    #     # NOTE: test if this fixes the issue
    #     # Retrain up to the best epoch
    #     for epoch in range(best_epoch):
    #         batch_size = random.choice(batch_sizes)
    #         retrain_loss = self.train_for_one_epoch(
    #             model, optimizer,
    #             self.pds_loss_dl_vec,
    #             X_train, y_train,
    #             batch_size=batch_size if batch_size > 0 else len(y_train),
    #             joint_weights=train_sample_joint_weights,
    #             joint_weight_indices=train_sample_joint_weights_indices)
    #
    #         # Log the retrain loss
    #         retrain_history['loss'].append(retrain_loss)
    #
    #         print(f"Retrain Epoch {epoch + 1}/{best_epoch}, Loss: {retrain_loss}")
    #
    #     # Save the final model
    #     model.save_weights(f"final_model_weights_{str(save_tag)}.h5")
    #
    #     return history

    def train_pds_dl_heads(self,
                           model: tf.keras.Model,
                           X_subtrain: np.ndarray,
                           y_subtrain: np.ndarray,
                           X_val: np.ndarray,
                           y_val: np.ndarray,
                           X_train: np.ndarray,
                           y_train: np.ndarray,
                           sample_joint_weights: Optional[np.ndarray] = None,
                           sample_joint_weights_indices: Optional[List[Tuple[int, int]]] = None,
                           val_sample_joint_weights: Optional[np.ndarray] = None,
                           val_sample_joint_weights_indices: Optional[List[Tuple[int, int]]] = None,
                           train_sample_joint_weights: Optional[np.ndarray] = None,
                           train_sample_joint_weights_indices: Optional[List[Tuple[int, int]]] = None,
                           sample_weights: Optional[np.ndarray] = None,
                           val_sample_weights: Optional[np.ndarray] = None,
                           train_sample_weights: Optional[np.ndarray] = None,
                           with_reg: bool = False,
                           with_ae: bool = False,
                           learning_rate: float = 1e-3,
                           epochs: int = 100,
                           batch_size: int = 32,
                           patience: int = 9,
                           save_tag: Optional[str] = None) -> dict:
        """
        Custom training loop to stage2 the model and returns the training history.

        :param y_train:
        :param X_train:
        :param train_sample_joint_weights:
        :param train_sample_joint_weights_indices:
        :param train_sample_weights:
        :param with_ae:
        :param with_reg:
        :param sample_weights:
        :param val_sample_weights:
        :param model: The TensorFlow model to stage2.
        :param X_subtrain: The training feature set.
        :param y_subtrain: The training labels.
        :param X_val: Validation features.
        :param y_val: Validation labels.
        :param sample_joint_weights: The reweighting factors for pairs of labels in training set.
        :param sample_joint_weights_indices: Indices of the reweighting factors in training set.
        :param val_sample_joint_weights: The reweighting factors for pairs of labels in validation set.
        :param val_sample_joint_weights_indices: Indices of the reweighting factors in validation set.
        :param learning_rate: The learning rate for the Adam optimizer.
        :param epochs: The maximum number of epochs for training.
        :param batch_size: The batch size for training.
        :param patience: The number of epochs with no improvement to wait before early stopping.
        :param save_tag: Tag to use for saving experiments.
        :return: The training history as a dictionary.
        """

        # Initialize early stopping and best epoch variables
        best_val_loss = float('inf')
        best_epoch = 0
        epochs_without_improvement = 0
        epochs_for_estimation = 5

        gamma_coeff, lambda_coeff = self.estimate_gamma_lambda_coeffs(
            model, X_subtrain, y_subtrain, self.pds_loss_dl_vec,
            sample_weights, sample_joint_weights, sample_joint_weights_indices,
            learning_rate=learning_rate, n_epochs=epochs_for_estimation,
            batch_size=batch_size if batch_size > 0 else len(y_subtrain),
            with_ae=with_ae, with_reg=with_reg)

        print(f'found gamma: {gamma_coeff}, lambda: {lambda_coeff}')

        # Initialize TensorBoard
        # log_dir = "logs/fit/" + datetime.datetime.now().strftime("%Y%m%d-%H%M%S")
        # tensorboard_cb = tf.keras.callbacks.TensorBoard(log_dir=log_dir, histogram_freq=1)
        #
        # print("Run the command line:\n tensorboard --logdir logs/fit")

        # Optimizer and history initialization
        optimizer = tf.keras.optimizers.Adam(learning_rate=learning_rate)
        history = {'loss': [], 'val_loss': []}

        for epoch in range(epochs):
            train_loss = self.train_for_one_epoch_mh(
                model, optimizer, self.pds_loss_dl_vec, X_subtrain, y_subtrain,
                batch_size=batch_size if batch_size > 0 else len(y_subtrain)
                , gamma_coeff=gamma_coeff, lambda_coeff=lambda_coeff,
                sample_weights=sample_weights, joint_weights=sample_joint_weights,
                joint_weight_indices=sample_joint_weights_indices, with_reg=with_reg, with_ae=with_ae)

            val_loss = self.train_for_one_epoch_mh(
                model, optimizer, self.pds_loss_dl_vec, X_val, y_val,
                batch_size=batch_size if batch_size > 0 else len(y_val),
                gamma_coeff=gamma_coeff, lambda_coeff=lambda_coeff,
                sample_weights=val_sample_weights, joint_weights=val_sample_joint_weights,
                joint_weight_indices=val_sample_joint_weights_indices, with_reg=with_reg, with_ae=with_ae,
                training=False)

            # Log and save epoch losses
            history['loss'].append(train_loss)
            history['val_loss'].append(val_loss)

            print(f"Epoch {epoch + 1}/{epochs}, Loss: {train_loss}, Validation Loss: {val_loss}")

            # Early stopping logic
            if val_loss < best_val_loss:
                best_val_loss = val_loss
                best_epoch = epoch
                epochs_without_improvement = 0
                # Save the model weights
                model.save_weights(f"best_model_weights_{str(save_tag)}.h5")
            else:
                epochs_without_improvement += 1
                if epochs_without_improvement >= patience:
                    print("Early stopping triggered.")
                    break

        # Plotting the losses
        plt.plot(history['loss'], label='Training Loss')
        plt.plot(history['val_loss'], label='Validation Loss')
        plt.xlabel('Epoch')
        plt.ylabel('Loss')
        plt.title('Training and Validation Loss Over Epochs')
        plt.legend()
        plt.savefig(f"training_plot_{str(save_tag)}.png")
        plt.close()

        # Retraining on the combined dataset
        print(f"Retraining to the best epoch: {best_epoch}")

        # Reset history for retraining
        retrain_history = {'loss': []}

        # Retrain up to the best epoch
        for epoch in range(best_epoch):
            retrain_loss = self.train_for_one_epoch_mh(
                model, optimizer, self.pds_loss_dl_vec, X_train, y_train,
                batch_size=batch_size if batch_size > 0 else len(y_train),
                gamma_coeff=gamma_coeff, lambda_coeff=lambda_coeff,
                sample_weights=train_sample_weights,
                joint_weights=train_sample_joint_weights,
                joint_weight_indices=train_sample_joint_weights_indices,
                with_reg=with_reg, with_ae=with_ae)

            # Log the retrain loss
            retrain_history['loss'].append(retrain_loss)
            print(f"Retrain Epoch {epoch + 1}/{best_epoch}, Loss: {retrain_loss}")

        # Save the final model
        model.save_weights(f"final_model_weights_{str(save_tag)}.h5")

        return history

    def custom_data_generator(self, X, y, batch_size):
        """
        Yields batches of cme_files such that the last two samples in each batch
        have target labels above ln(10), and the remaining have labels below ln(10).
        Below-threshold samples cycle through before repeating.
        """
        above_threshold_indices = np.where(y > np.log(10))[0]
        below_threshold_indices = np.where(y <= np.log(10))[0]

        # Create an iterator that will cycle through the below_threshold_indices
        cyclic_below_threshold = cycle(below_threshold_indices)

        while True:
            # Select random above-threshold indices
            batch_indices_above = np.random.choice(above_threshold_indices, 2, replace=False)

            # Select (batch_size - 2) below-threshold indices in a cyclic manner
            batch_indices_below = [next(cyclic_below_threshold) for _ in range(batch_size - 2)]

            batch_indices = np.concatenate([batch_indices_below, batch_indices_above])

            batch_X = X[batch_indices]
            batch_y = y[batch_indices]

            # Shuffle the entire batch
            indices = np.arange(batch_X.shape[0])
            np.random.shuffle(indices)
            batch_X = batch_X[indices]
            batch_y = batch_y[indices]

            yield batch_X, batch_y

    def train_pds_injection(self,
                            model: Model,
                            X_subtrain: Tensor,
                            y_subtrain: Tensor,
                            X_val: Tensor,
                            y_val: Tensor,
                            X_train: Tensor,
                            y_train: Tensor,
                            learning_rate: float = 1e-3,
                            epochs: int = 100,
                            batch_size: int = 32,
                            patience: int = 9) -> callbacks.History:
        """
        Trains the model and returns the training history. injection of rare examples

        :param y_train:
        :param X_train:
        :param model: The TensorFlow model to stage2.
        :param X_subtrain: The training feature set.
        :param y_subtrain: The training labels.
        :param X_val: Validation features.
        :param y_val: Validation labels.
        :param learning_rate: The learning rate for the Adam optimizer.
        :param epochs: The maximum number of epochs for training.
        :param batch_size: The batch size for training.
        :param patience: The number of epochs with no improvement to wait before early stopping.
        :return: The training history as a History object.
        """

        # Create custom cme_files generators for training and validation
        train_gen = self.custom_data_generator(X_subtrain, y_subtrain, batch_size)
        val_gen = self.custom_data_generator(X_val, y_val, batch_size)

        train_steps = len(y_subtrain) // batch_size
        val_steps = len(y_val) // batch_size if len(y_val) > batch_size else len(y_val)

        # Setup TensorBoard
        # log_dir = "logs/fit/" + datetime.datetime.now().strftime("%Y%m%d-%H%M%S")
        # tensorboard_cb = callbacks.TensorBoard(log_dir=log_dir, histogram_freq=1)
        #
        # print("Run the command line:\n tensorboard --logdir logs/fit")

        # Setup early stopping
        early_stopping_cb = callbacks.EarlyStopping(monitor='val_loss', patience=patience, restore_best_weights=True)

        # checkpoint callback
        # Setup model checkpointing
        checkpoint_cb = callbacks.ModelCheckpoint("model_weights.h5", save_weights_only=True)
        # Create an instance of the custom callback

        # Include weighted_loss_cb in callbacks only if sample_joint_weights is not None
        callback_list = [early_stopping_cb, checkpoint_cb]

        # Compile the model
        model.compile(optimizer=tf.keras.optimizers.Adam(learning_rate=learning_rate), loss=self.pds_loss_vec)

        # First stage2 the model with a validation set to determine the best epoch
        history = model.fit(train_gen,
                            steps_per_epoch=train_steps,
                            validation_data=val_gen,
                            validation_steps=val_steps,
                            epochs=epochs,
                            batch_size=batch_size if batch_size > 0 else len(y_subtrain),
                            validation_batch_size=batch_size if batch_size > 0 else len(y_val),
                            callbacks=callback_list)

        # Get the best epoch from early stopping
        best_epoch = np.argmin(history.history['val_loss']) + 1

        # Plot training loss and validation loss
        plt.plot(history.history['loss'], label='Training Loss')
        plt.plot(history.history['val_loss'], label='Validation Loss')
        plt.xlabel('Epoch')
        plt.ylabel('Loss')
        plt.title('Training and Validation Loss Over Epochs')
        plt.legend()
        plt.show()

        # Create custom generators for combined cme_files
        train_gen_comb = self.custom_data_generator(X_train, y_train, batch_size)

        # Calculate the number of steps per epoch for training
        train_steps_comb = len(X_train) // batch_size

        model.compile(
            optimizer=tf.keras.optimizers.Adam(learning_rate=learning_rate), loss=self.pds_loss_vec)

        model.fit(train_gen_comb,
                  steps_per_epoch=train_steps_comb,
                  epochs=best_epoch,
                  batch_size=batch_size if batch_size > 0 else len(y_train),
                  callbacks=[checkpoint_cb])

        return history

    # def train_pds_fast(self,
    #                         model: Model,
    #                         X_subtrain: Tensor,
    #                         y_subtrain: Tensor,
    #                         X_val: Tensor,
    #                         y_val: Tensor,
    #                         sample_joint_weights: ndarray = None,
    #                         learning_rate: float = 1e-3,
    #                         epochs: int = 100,
    #                         batch_size: int = 32,
    #                         patience: int = 9) -> callbacks.History:
    #     """
    #     Trains the model and returns the training history.
    #     TODO: fix this issue where loss values are not correct
    #     :param model: The TensorFlow model to stage2.
    #     :param X_subtrain: The training feature set.
    #     :param y_subtrain: The training labels.
    #     :param X_val: Validation features.
    #     :param y_val: Validation labels.
    #     :param sample_joint_weights: The reweighting factors for pairs of labels.
    #     :param learning_rate: The learning rate for the Adam optimizer.
    #     :param epochs: The maximum number of epochs for training.
    #     :param batch_size: The batch size for training.
    #     :param patience: The number of epochs with no improvement to wait before early stopping.
    #     :return: The training history as a History object.
    #     """
    #
    #     # Setup TensorBoard
    #     log_dir = "logs/fit/" + datetime.datetime.now().strftime("%Y%m%d-%H%M%S")
    #     tensorboard_cb = callbacks.TensorBoard(log_dir=log_dir, histogram_freq=1)
    #
    #     print("Run the command line:\n tensorboard --logdir logs/fit")
    #
    #     # Setup early stopping
    #     early_stopping_cb = callbacks.EarlyStopping(monitor='val_loss', patience=patience, restore_best_weights=True)
    #
    #     # In your Callback
    #     class WeightedLossCallback(callbacks.Callback):
    #         def on_subtrain_batch_begin(self, batch, logs=None):
    #             idx1, idx2 = np.triu_indices(len(y_subtrain), k=1)
    #             one_d_indices = [map_to_1D_idx(i, j, len(y_subtrain)) for i, j in zip(idx1, idx2)]
    #             joint_weights_batch = sample_joint_weights[one_d_indices]  # Retrieve weights for this batch
    #             self.model.loss_weights = joint_weights_batch  # Set loss weights for this batch
    #
    #     # Create an instance of the custom callback
    #     weighted_loss_cb = WeightedLossCallback()
    #
    #     # Include weighted_loss_cb in callbacks only if sample_joint_weights is not None
    #     callback_list = [ early_stopping_cb]
    #     if sample_joint_weights is not None:
    #         callback_list.append(weighted_loss_cb)
    #
    #     # Compile the model
    #     model.compile(optimizer=tf.keras.optimizers.Adam(learning_rate=learning_rate), loss=self.pds_loss_fast)
    #
    #     # First stage2 the model with a validation set to determine the best epoch
    #     history = model.fit(X_subtrain, y_subtrain,
    #                         epochs=epochs,
    #                         batch_size=batch_size,
    #                         validation_data=(X_val, y_val),
    #                         callbacks=callback_list)
    #
    #     # Get the best epoch from early stopping
    #     best_epoch = np.argmin(history.history['val_loss']) + 1
    #
    #     # Plot training loss and validation loss
    #     plt.plot(history.history['loss'], label='Training Loss')
    #     plt.plot(history.history['val_loss'], label='Validation Loss')
    #     plt.xlabel('Epoch')
    #     plt.ylabel('Loss')
    #     plt.title('Training and Validation Loss Over Epochs')
    #     plt.legend()
    #     plt.show()
    #
    #     # Retrain the model on the combined dataset (training + validation) to the best epoch found
    #     X_combined = np.concatenate((X_subtrain, X_val), axis=0)
    #     y_combined = np.concatenate((y_subtrain, y_val), axis=0)
    #
    #     if sample_joint_weights is not None:
    #         sample_joint_weights_combined = np.concatenate((sample_joint_weights, sample_joint_weights), axis=0)
    #
    #     model.compile(optimizer=tf.keras.optimizers.Adam(learning_rate=learning_rate), loss=self.pds_loss_fast)
    #     if sample_joint_weights is not None:
    #         model.fit(X_combined, y_combined, epochs=best_epoch, batch_size=batch_size, callbacks=[weighted_loss_cb])
    #     else:
    #         model.fit(X_combined, y_combined, epochs=best_epoch, batch_size=batch_size)
    #
    #     return history

    def train_reg_head(self,
                       model: Model,
                       X_subtrain: ndarray,
                       y_subtrain: ndarray,
                       X_val: ndarray,
                       y_val: ndarray,
                       X_train: ndarray,
                       y_train: ndarray,
                       sample_weights: Optional[ndarray] = None,
                       sample_val_weights: Optional[ndarray] = None,
                       sample_train_weights: Optional[ndarray] = None,
                       learning_rate: float = 1e-3,
                       epochs: int = 100,
                       batch_size: int = 32,
                       patience: int = 9,
                       save_tag=None) -> callbacks.History:
        """
        Train a neural network model focusing only on the regression output.
        Include reweighting for balancing the loss.

        :param save_tag:
        :param model: The neural network model.
        :param X_subtrain: sub Training features.
        :param y_subtrain: sub Training labels.
        :param X_val: Validation features.
        :param y_val: Validation labels.
        :param X_train: Training features.
        :param y_train: Training labels.
        :param sample_weights: Sample weights for sub training set.
        :param sample_val_weights: Sample weights for validation set.
        :param sample_train_weights: Sample weights for training
        :param learning_rate: Learning rate for Adam optimizer.
        :param epochs: Number of epochs.
        :param batch_size: Batch size.
        :param patience: Number of epochs for early stopping.
        :return: Training history.
        """

        # Setup TensorBoard
        # log_dir = "logs/fit/" + datetime.datetime.now().strftime("%Y%m%d-%H%M%S")
        # tensorboard_cb = callbacks.TensorBoard(log_dir=log_dir, histogram_freq=1)
        #
        # print("Run the command line:\n tensorboard --logdir logs/fit")

        # Early stopping callback
        early_stopping_cb = callbacks.EarlyStopping(monitor='val_regression_head_loss', patience=patience,
                                                    restore_best_weights=True)
        # Setup model checkpointing
        checkpoint_cb = callbacks.ModelCheckpoint(f"model_weights_{str(save_tag)}.h5", save_weights_only=True)
        # Compile the model
        model.compile(optimizer=tf.keras.optimizers.Adam(learning_rate=learning_rate), loss={'regression_head': 'mse'})

        # Train the model with a validation set
        history = model.fit(X_subtrain, {'regression_head': y_subtrain},
                            sample_weight=sample_weights,
                            epochs=epochs,
                            batch_size=batch_size if batch_size > 0 else len(y_subtrain),
                            validation_data=(X_val, {'regression_head': y_val}, sample_val_weights),
                            validation_batch_size=batch_size if batch_size > 0 else len(y_val),
                            callbacks=[early_stopping_cb, checkpoint_cb])

        # Find the best epoch from early stopping
        best_epoch = np.argmin(history.history['val_regression_head_loss']) + 1

        # Plot training and validation loss
        plt.plot(history.history['regression_head_loss'], label='Training Loss')
        plt.plot(history.history['val_regression_head_loss'], label='Validation Loss')
        plt.xlabel('Epoch')
        plt.ylabel('Loss')
        plt.title('Training and Validation Loss Over Epochs')
        plt.legend()
        file_path = f"training_reg_plot_{str(save_tag)}.png"
        plt.savefig(file_path)
        plt.close()

        # Retrain the model to the best epoch using combined cme_files
        model.fit(X_train, {'regression_head': y_train},
                  sample_weight=sample_train_weights,
                  epochs=best_epoch,
                  batch_size=batch_size if batch_size > 0 else len(y_train),
                  callbacks=[checkpoint_cb])

        # save the model weights
        model.save_weights(f"extended_model_weights_{str(save_tag)}.h5")

        return history

    def estimate_gamma_lambda_coeffs(self,
                                     model: tf.keras.Model,
                                     X_subtrain: np.ndarray,
                                     y_subtrain: np.ndarray,
                                     primary_loss_fn,
                                     sample_weights: Optional[np.ndarray] = None,
                                     sample_joint_weights: Optional[np.ndarray] = None,
                                     sample_joint_weights_indices: Optional[List[Tuple[int, int]]] = None,
                                     learning_rate: float = 1e-3, n_epochs: int = 10,
                                     batch_size: int = 32,
                                     with_ae=False, with_reg=False) -> Tuple[float, float]:
        """
        Estimate the gamma and lambda coefficients for balancing the primary, regression, and decoder losses.

        :param with_ae:
        :param with_reg:
        :param sample_joint_weights:
        :param sample_joint_weights_indices:
        :param model: The neural network model.
        :param X_subtrain: Training features.
        :param y_subtrain: Training labels.
        :param primary_loss_fn: Primary loss function.
        :param sample_weights: Sample weights for training set.
        :param sample_val_weights: Sample weights for validation set.
        :param learning_rate: Learning rate for Adam optimizer.
        :param n_epochs: Number of epochs to stage2 each branch for coefficient estimation.
        :param batch_size: Batch size.
        :return: Estimated gamma and lambda coefficients.
        """

        # Initialize lists to store validation losses for each head
        primary_losses = []
        optimizer = tf.keras.optimizers.Adam(learning_rate=learning_rate)
        # Train the primary head using custom training loop
        for epoch in range(n_epochs):
            train_loss = self.train_for_one_epoch_mh(
                model, optimizer, primary_loss_fn,
                X_subtrain, y_subtrain,
                batch_size,
                sample_weights=sample_weights,
                joint_weights=sample_joint_weights,
                joint_weight_indices=sample_joint_weights_indices,
                training=True,
                with_ae=with_ae, with_reg=with_reg)
            primary_losses.append(train_loss)

        reg_losses = []
        dec_losses = []

        # Train regression branch only if with_reg is True
        if with_reg:
            model.compile(optimizer=tf.keras.optimizers.Adam(learning_rate=learning_rate),
                          loss={'regression_head': 'mse'})
            history_reg = model.fit(X_subtrain, {'regression_head': y_subtrain},
                                    sample_weight=sample_weights,
                                    epochs=n_epochs,
                                    batch_size=batch_size)
            reg_losses = history_reg.history['loss']

        # Train decoder branch only if with_ae is True
        if with_ae:
            model.compile(optimizer=tf.keras.optimizers.Adam(learning_rate=learning_rate),
                          loss={'decoder_head': 'mse'})
            history_dec = model.fit(X_subtrain, {'decoder_head': X_subtrain},
                                    sample_weight=sample_weights,
                                    epochs=n_epochs,
                                    batch_size=batch_size)
            dec_losses = history_dec.history['loss']

        # # Initialize coefficients to None
        # gamma_coef = None
        # lambda_coef = None
        #
        # # Calculate gamma and lambda as the sum of the ratios, if applicable
        # if with_reg:
        #     gamma_ratios = [p / r for p, r in zip(primary_losses, reg_losses)]
        #     gamma_coef = np.mean(gamma_ratios)
        #
        # if with_ae:
        #     lambda_ratios = [p / d for p, d in zip(primary_losses, dec_losses)]
        #     lambda_coef = np.mean(lambda_ratios)

        # Initialize coefficients to None
        gamma_coef = None
        lambda_coef = None

        # Assuming primary_losses, reg_losses, and dec_losses are lists or could be converted to NumPy arrays
        primary_losses = np.array(primary_losses)

        # Calculate gamma and lambda as the mean of the ratios, if applicable
        if with_reg:
            reg_losses = np.array(reg_losses)
            gamma_ratios = primary_losses / reg_losses
            gamma_coef = np.mean(gamma_ratios)

        if with_ae:
            dec_losses = np.array(dec_losses)
            lambda_ratios = primary_losses / dec_losses
            lambda_coef = np.mean(lambda_ratios)

        return gamma_coef, lambda_coef

    def estimate_lambda_coef(self,
                             model,
                             X_subtrain, y_subtrain,
                             sample_weights=None,
                             learning_rate=1e-3,
                             n_epochs=10,
                             batch_size=32):
        """
        Estimate the lambda coefficient for balancing the regression and decoder losses.

        :param model: The neural network model.
        :param X_subtrain: Training features.
        :param y_subtrain: Training labels.
        :param sample_weights: Sample weights for training set.
        :param learning_rate: Learning rate for Adam optimizer.
        :param n_epochs: Number of epochs to stage2 each branch for lambda estimation.
        :param batch_size: Batch size.
        :return: Estimated lambda coefficient.
        """

        # Train regression branch only
        model.compile(optimizer=tf.keras.optimizers.Adam(learning_rate=learning_rate),
                      loss={'regression_head': 'mse'})
        history_reg = model.fit(X_subtrain, {'regression_head': y_subtrain},
                                sample_weight=sample_weights,
                                epochs=n_epochs,
                                batch_size=batch_size)

        reg_losses = history_reg.history['loss']

        # Train decoder branch only
        model.compile(optimizer=tf.keras.optimizers.Adam(learning_rate=learning_rate),
                      loss={'decoder_head': 'mse'})
        history_dec = model.fit(X_subtrain, {'decoder_head': X_subtrain},
                                sample_weight=sample_weights,
                                epochs=n_epochs,
                                batch_size=batch_size)

        dec_losses = history_dec.history['loss']

        # Calculate lambda as the sum of the ratios
        # ratios = [r / d for r, d in zip(reg_losses, dec_losses)]
        # lambda_coef = np.mean(ratios)
        reg_losses = np.array(reg_losses)
        dec_losses = np.array(dec_losses)

        # Compute ratios using element-wise division
        ratios = reg_losses / dec_losses

        # Calculate the mean of the ratios
        lambda_coef = np.mean(ratios)

        return lambda_coef

    def train_reg_ae_heads(self, model: Model,
                           X_subtrain: ndarray,
                           y_subtrain: ndarray,
                           X_val: ndarray,
                           y_val: ndarray,
                           X_train: ndarray,
                           y_train: ndarray,
                           sample_weights: Optional[ndarray] = None,
                           sample_val_weights: Optional[ndarray] = None,
                           sample_train_weights: Optional[ndarray] = None,
                           learning_rate: float = 1e-3,
                           epochs: int = 100,
                           batch_size: int = 32,
                           patience: int = 9,
                           save_tag=None) -> callbacks.History:
        """
        Train a neural network model focusing on the regression and autoencoder output.
        Includes reweighting for balancing the loss and saves the model weights.

        :param model: The neural network model.
        :param X_subtrain: Training features.
        :param y_subtrain: Training labels.
        :param X_val: Validation features.
        :param y_val: Validation labels.
        :param sample_weights: Sample weights for training set.
        :param sample_val_weights: Sample weights for validation set.
        :param learning_rate: Learning rate for Adam optimizer.
        :param epochs: Number of epochs.
        :param batch_size: Batch size.
        :param patience: Number of epochs for early stopping.
        :param save_tag: Tag for saving model weights and plots.
        :return: Training history.
        """

        epochs_for_estimation = 5

        lambda_coef = self.estimate_lambda_coef(model, X_subtrain, y_subtrain,
                                                sample_weights,
                                                learning_rate, epochs_for_estimation,
                                                batch_size=batch_size if batch_size > 0 else len(y_subtrain))

        print(f"Lambda coefficient found: {lambda_coef}")

        # Setup TensorBoard
        # log_dir = "logs/fit/" + datetime.datetime.now().strftime("%Y%m%d-%H%M%S")
        # tensorboard_cb = callbacks.TensorBoard(log_dir=log_dir, histogram_freq=1)
        # print("Run the command line:\n tensorboard --logdir logs/fit")

        # Early stopping callback
        early_stopping_cb = callbacks.EarlyStopping(monitor='val_loss', patience=patience, restore_best_weights=True)

        # Model checkpointing
        checkpoint_cb = callbacks.ModelCheckpoint(f"model_weights_ae_{str(save_tag)}.h5", save_weights_only=True)

        # Compile the model
        model.compile(optimizer=tf.keras.optimizers.Adam(learning_rate=learning_rate),
                      loss={'regression_head': 'mse', 'decoder_head': 'mse'},
                      loss_weights={'regression_head': 1.0, 'decoder_head': lambda_coef})

        # Prepare cme_files dictionary
        y_dict = {'regression_head': y_subtrain, 'decoder_head': X_subtrain}
        val_y_dict = {'regression_head': y_val, 'decoder_head': X_val}

        # Train the model
        history = model.fit(X_subtrain, y_dict,
                            sample_weight=sample_weights,
                            epochs=epochs,
                            batch_size=batch_size if batch_size > 0 else len(y_subtrain),
                            validation_data=(X_val, val_y_dict, sample_val_weights),
                            validation_batch_size=batch_size if batch_size > 0 else len(y_val),
                            callbacks=[early_stopping_cb, checkpoint_cb])

        # Find the best epoch from early stopping
        best_epoch = np.argmin(history.history['val_loss']) + 1

        # Plot training and validation loss
        plt.plot(history.history['loss'], label='Training Loss')
        plt.plot(history.history['val_loss'], label='Validation Loss')
        plt.xlabel('Epoch')
        plt.ylabel('Loss')
        plt.title('Training and Validation Loss Over Epochs')
        plt.legend()
        file_path = f"training_ae_plot_{str(save_tag)}.png"
        plt.savefig(file_path)
        plt.close()

        # Retrain the model to the best epoch using combined cme_files
        model.fit(X_train, {'regression_head': y_train, 'decoder_head': X_train},
                  sample_weight=sample_train_weights,
                  epochs=best_epoch,
                  batch_size=batch_size if batch_size > 0 else len(y_train),
                  callbacks=[checkpoint_cb])

        # Save the extended model weights
        model.save_weights(f"extended_model_weights_ae_{str(save_tag)}.h5")

        return history

    def plot_model(self, model: Model, name: str) -> None:
        """
        Plot the model architecture and save the figure.
        :param name: name of the file
        :param model: The model to plot.
        :return: None
        """
        tf.keras.utils.plot_model(model, to_file=f'./{name}.png', show_shapes=True, show_layer_names=True)

    def error_vectorized(self, z1: tf.Tensor, z2: tf.Tensor, label1: tf.Tensor, label2: tf.Tensor) -> tf.Tensor:
        """
        Vectorized function to compute the error between the zdist of two batches of input predicted z values
        and their ydist. Range of the error is [0, 8].

        :param z1: A tensor containing the predicted z values for the first batch of input samples.
        :param z2: A tensor containing the predicted z values for the second batch of input samples.
        :param label1: A tensor containing the labels of the first batch of input samples.
        :param label2: A tensor containing the labels of the second batch of input samples.
        :return: A tensor containing the squared differences between the zdist and ydist for each pair.
        """
        z_distance = tf.reduce_sum(tf.square(z1 - z2), axis=-1)
        y_distance = tf.square(label1 - label2)
        squared_difference = 0.5 * tf.square(z_distance - y_distance)

        return squared_difference

    def pds_loss_dl(self, y_true, z_pred, sample_weights=None, reduction=tf.keras.losses.Reduction.NONE):
        """
        Computes the weighted loss for a batch of predicted features and their labels.

        :param y_true: A batch of true label values, shape of [batch_size, 1].
        :param z_pred: A batch of predicted Z values, shape of [batch_size, 2].
        :param sample_weights: A batch of sample weights, shape of [batch_size, 1].
        :param reduction: The type of reduction to apply to the loss.
        :return: The weighted average error for all unique combinations of the samples in the batch.
        """
        int_batch_size = tf.shape(z_pred)[0]
        batch_size = tf.cast(int_batch_size, dtype=tf.float32)
        total_error = tf.constant(0.0, dtype=tf.float32)

        # Initialize counter for sample_weights
        weight_idx = 0

        # Loop through all unique pairs of samples in the batch
        for i in tf.range(int_batch_size):
            for j in tf.range(i + 1, int_batch_size):
                z1, z2 = z_pred[i], z_pred[j]
                label1, label2 = y_true[i], y_true[j]
                err = error(z1, z2, label1, label2)  # Assuming `error` is defined elsewhere in your code

                # Apply sample weights if provided
                if sample_weights is not None:
                    weight = sample_weights[weight_idx]  # Get the weight for this pair
                    weighted_err = err * weight
                    weight_idx += 1  # Move to the next weight
                else:
                    weighted_err = err

                total_error += tf.cast(weighted_err, dtype=tf.float32)

        if reduction == tf.keras.losses.Reduction.SUM:
            return total_error  # Total loss
        elif reduction == tf.keras.losses.Reduction.NONE:
            denom = tf.cast(batch_size * (batch_size - 1) / 2 + 1e-9, dtype=tf.float32)
            return total_error / denom  # Average loss
        else:
            raise ValueError(f"Unsupported reduction type: {reduction}.")

    def pds_loss_dl_vec(self, y_true, z_pred, sample_weights=None, reduction=tf.keras.losses.Reduction.NONE):
        """
        Computes the weighted loss for a batch of predicted features and their labels.

        :param y_true: A batch of true label values, shape of [batch_size, 1].
        :param z_pred: A batch of predicted Z values, shape of [batch_size, 2].
        :param sample_weights: A dictionary mapping label values to their corresponding reweight.
        :param reduction: The type of reduction to apply to the loss.
        :return: The weighted average error for all unique combinations of the samples in the batch.
        """

        batch_size = tf.shape(y_true)[0]
        # Compute pairwise differences for z_pred and y_true using broadcasting
        y_true_diff = y_true - tf.transpose(y_true)
        z_pred_diff = z_pred[:, tf.newaxis, :] - z_pred[tf.newaxis, :, :]
        # Calculate squared L2 norm for z_pred differences
        z_diff_squared = tf.reduce_sum(tf.square(z_pred_diff), axis=-1)
        # Calculate squared differences for y_true
        y_diff_squared = tf.square(y_true_diff)
        # Cast y_diff_squared to match the data type of z_diff_squared
        y_diff_squared = tf.cast(y_diff_squared, dtype=z_diff_squared.dtype)
        # Compute the loss for each pair
        pairwise_loss = tf.square(z_diff_squared - y_diff_squared)

        # Apply sample weights if provided
        if sample_weights is not None:
            # Convert sample_weights keys to strings
            keys = tf.constant(list(map(str, sample_weights.keys())), dtype=tf.string)
            values = tf.constant(list(sample_weights.values()), dtype=tf.float32)
            table = tf.lookup.StaticHashTable(tf.lookup.KeyValueTensorInitializer(keys, values), default_value=1.0)
            # Lookup the weights for each y_true value
            weights = table.lookup(tf.as_string(tf.reshape(y_true, [-1])))
            weights_matrix = weights[:, None] * weights[None, :]
            # Cast weights_matrix to the same data type as z_diff_squared
            weights_matrix = tf.cast(weights_matrix, dtype=z_diff_squared.dtype)
            # Apply the weights to the pairwise loss
            pairwise_loss *= weights_matrix

        # Mask to exclude self-comparisons (where i == j)
        mask = 1 - tf.eye(batch_size, dtype=z_diff_squared.dtype)
        # Apply mask to exclude self-comparisons from the loss calculation
        pairwise_loss_masked = pairwise_loss * mask
        # Sum over all unique pairs
        total_error = 0.5 * tf.reduce_sum(pairwise_loss_masked)
        # Number of unique comparisons, excluding self-pairs
        num_comparisons = tf.cast(batch_size * (batch_size - 1), dtype=z_diff_squared.dtype)

        if reduction == tf.keras.losses.Reduction.SUM:
            return total_error / 2
        elif reduction == tf.keras.losses.Reduction.NONE:
            # Avoid division by zero
            return total_error / (num_comparisons + 1e-9)
        else:
            raise ValueError(f"Unsupported reduction type: {reduction}.")

    # def expand_sample_weights_to_matrix(self, sample_weights, batch_size):
    #     """
    #     Expands a flat array of sample weights for unique pairs into a symmetric matrix.
    #
    #     :param sample_weights: A 1D tensor of sample weights for unique pairs.
    #     :param batch_size: The number of samples in the batch.
    #     :return weights_matrix: A 2D tensor of sample weights for all pairs in the batch.
    #     """
    #     # Ensure sample_weights is a 1D tensor
    #     sample_weights = tf.reshape(sample_weights, [-1])
    #
    #     # Generate indices for the rows and columns
    #     rows, cols = tf.meshgrid(tf.range(batch_size), tf.range(batch_size), indexing='ij')
    #
    #     # Identify the indices of the upper triangle (excluding the diagonal)
    #     upper_tri_indices = tf.where(rows < cols)
    #
    #     # Create a matrix of zeros with the same shape as the desired output
    #     weights_matrix = tf.zeros((batch_size, batch_size), dtype=sample_weights.dtype)
    #
    #     # Update the weights_matrix with sample_weights at the upper triangle indices
    #     weights_matrix = tf.tensor_scatter_nd_update(weights_matrix, upper_tri_indices, sample_weights)
    #
    #     # Since the weights for the pairs are symmetric, we can add the transpose to fill in the lower triangle
    #     weights_matrix += tf.transpose(weights_matrix)
    #
    #     return weights_matrix

    def update_pair_counts(self, label1, label2):
        label1 = label1[0]
        label2 = label2[0]

        is_sep_1 = label1 > np.log(10.0)
        is_sep_2 = label2 > np.log(10.0)
        is_elevated_1 = (label1 > np.log(10.0 / np.exp(2))) & (label1 <= np.log(10.0))
        is_elevated_2 = (label2 > np.log(10.0 / np.exp(2))) & (label2 <= np.log(10.0))
        is_background_1 = label1 <= np.log(10.0 / np.exp(2))
        is_background_2 = label2 <= np.log(10.0 / np.exp(2))

        self.sep_sep_count.assign_add(tf.cast(is_sep_1 & is_sep_2, tf.int32))
        self.sep_elevated_count.assign_add(tf.cast((is_sep_1 & is_elevated_2) | (is_elevated_1 & is_sep_2), tf.int32))
        self.sep_background_count.assign_add(
            tf.cast((is_sep_1 & is_background_2) | (is_background_1 & is_sep_2), tf.int32))
        self.elevated_elevated_count.assign_add(tf.cast(is_elevated_1 & is_elevated_2, tf.int32))
        self.elevated_background_count.assign_add(
            tf.cast((is_elevated_1 & is_background_2) | (is_background_1 & is_elevated_2), tf.int32))
        self.background_background_count.assign_add(tf.cast(is_background_1 & is_background_2, tf.int32))

    def pds_loss(self, y_true, z_pred, reduction=tf.keras.losses.Reduction.NONE):
        """
        Computes the loss for a batch of predicted features and their labels.
        verified!

        :param y_true: A batch of true label values, shape of [batch_size, 1].
        :param z_pred: A batch of predicted Z values, shape of [batch_size, d].
        :param reduction: The type of reduction to apply to the loss.
        :return: The average error for all unique combinations of the samples in the batch.
        """
        int_batch_size = tf.shape(y_true)[0]
        total_error = tf.constant(0.0, dtype=tf.float32)

        # tf.print(" received batch size:", int_batch_size)
        self.number_of_batches += 1

        # Loop through all unique pairs of samples in the batch
        for i in tf.range(int_batch_size):
            for j in tf.range(i + 1, int_batch_size):
                # calculate the error for each pair
                err = error(z_pred[i], z_pred[j], y_true[i], y_true[j])
                # tf.print(err, end='\n\n')
                total_error += tf.cast(err, dtype=tf.float32)

                # tf.print("Pair (i, j):", i, j, "z1, z2:", z1, z2, "label1, label2:", label1, label2, "err:", err)

        # total_error = total_error / 2 #
        num_pairs = tf.cast((int_batch_size * (int_batch_size - 1)) / 2, dtype=tf.float32)

        if reduction == tf.keras.losses.Reduction.SUM:
            return total_error  # total loss
        elif reduction == tf.keras.losses.Reduction.NONE:
            # tf.print(denom)
            return total_error / num_pairs  # average loss
        else:
            raise ValueError(f"Unsupported reduction type: {reduction}.")

    def pds_olin_loss(self, y_true, z_pred, reduction=tf.keras.losses.Reduction.NONE):
        """
        Computes the loss for a batch of predicted features and their labels using a specific pairing strategy.

        :param y_true: A batch of true label values, shape of [batch_size, 1].
        :param z_pred: A batch of predicted Z values, shape of [batch_size, d].
        :param reduction: The type of reduction to apply to the loss.
        :return: The average error for the specified combinations of the samples in the batch.
        """
        int_batch_size = tf.shape(y_true)[0]
        total_error = tf.constant(0.0, dtype=tf.float32)  # Initialize

        # Shape invariant for total_error to ensure it remains a scalar
        # total_error = tf.autograph.experimental.set_loop_options(shape_invariants=tf.constant(0.0, dtype=tf.float32))

        # Loop through the first three points to create initial pairs
        for i in tf.range(3):
            for j in tf.range(i + 1, 3):
                # Calculate the error for each pair
                err = error(z_pred[i], z_pred[j], y_true[i], y_true[j])
                total_error += tf.cast(err, dtype=tf.float32)

        # Loop through the rest of the points
        for i in tf.range(3, int_batch_size):
            # Pair with the previous point
            err = error(z_pred[i], z_pred[i - 1], y_true[i], y_true[i - 1])
            total_error += tf.cast(err, dtype=tf.float32)

            # Pair with the point before the previous point
            err = error(z_pred[i], z_pred[i - 2], y_true[i], y_true[i - 2])
            total_error += tf.cast(err, dtype=tf.float32)

        # total_error = total_error / 2
        # Calculate the number of pairs
        num_pairs = tf.cast(2 * int_batch_size - 3, dtype=tf.float32)

        # Apply reduction
        if reduction == tf.keras.losses.Reduction.SUM:
            return total_error  # total loss
        elif reduction == tf.keras.losses.Reduction.NONE:
            return total_error / num_pairs  # average loss
        else:
            raise ValueError(f"Unsupported reduction type: {reduction}.")

    def pds_loss_vec(self, y_true, z_pred, reduction=tf.keras.losses.Reduction.NONE):
        """
        Vectorized computation of the loss for a batch of predicted features and their labels.
        :param y_true: A batch of true label values, shape of [batch_size, 1].
        :param z_pred: A batch of predicted Z values, shape of [batch_size, d].
        :param reduction: The type of reduction to apply to the loss.
        :return: The average error for all unique combinations of the samples in the batch.
        """
        # Compute pairwise differences for z_pred and y_true using broadcasting
        y_true_diff = y_true - tf.transpose(y_true)  # labels are not normalized
        z_pred_diff = z_pred[:, tf.newaxis, :] - z_pred[tf.newaxis, :, :]

        # Calculate squared L2 norm for z_pred differences
        z_diff_squared = tf.reduce_sum(tf.square(z_pred_diff), axis=-1)

        # Calculate squared differences for y_true
        y_diff_squared = tf.square(y_true_diff)

        # Compute the loss for each pair
        pairwise_loss = tf.square(z_diff_squared - y_diff_squared)

        # Mask to exclude self-comparisons (where i == j)
        batch_size = tf.shape(y_true)[0]
        mask = 1 - tf.eye(batch_size, dtype=tf.float32)

        # Apply mask to exclude self-comparisons from the loss calculation
        pairwise_loss_masked = pairwise_loss * mask

        # Sum over all unique pairs
        # take the upper triangle of the matrix so multiply by 0.5
        total_error = 0.5 * tf.reduce_sum(pairwise_loss_masked)  # pairwise_loss_masked)
        # total_error = total_error / 2  # cancel derivative square

        # Number of unique comparisons, excluding self-pairs
        num_comparisons = tf.cast(batch_size * (batch_size - 1) / 2, dtype=tf.float32)

        if reduction == tf.keras.losses.Reduction.SUM:
            return total_error  # upper triangle only
        elif reduction == tf.keras.losses.Reduction.NONE:
            # Avoid division by zero
            return total_error / num_comparisons  # average over all elements
        else:
            raise ValueError(f"Unsupported reduction type: {reduction}.")

    def pds_olin_loss_vec(self, y_true, z_pred, reduction=tf.keras.losses.Reduction.NONE):
        """
        Computes the loss for a batch of predicted features and their labels using a specific pairing strategy.

        :param y_true: A batch of true label values, shape of [batch_size, 1].
        :param z_pred: A batch of predicted Z values, shape of [batch_size, d].
        :param reduction: The type of reduction to apply to the loss.
        :return: The average error for the specified combinations of the samples in the batch.
        """
        int_batch_size = tf.shape(y_true)[0]

        # Create indices for pairs (0, 1), (0, 2), (1, 2)
        pairs_first_three = tf.constant([[0, 1], [0, 2], [1, 2]], dtype=tf.int32)

        # Compute error for the first three pairs
        z1_first_three = tf.gather(z_pred, pairs_first_three[:, 0])
        z2_first_three = tf.gather(z_pred, pairs_first_three[:, 1])
        y1_first_three = tf.gather(y_true, pairs_first_three[:, 0])
        y2_first_three = tf.gather(y_true, pairs_first_three[:, 1])

        first_three_errors = error(z1_first_three, z2_first_three, y1_first_three, y2_first_three)

        # Indices for the rest of the points
        rest_indices = tf.range(3, int_batch_size)

        # Gather z_pred and y_true for the rest of the points
        z_rest = tf.gather(z_pred, rest_indices)
        y_rest = tf.gather(y_true, rest_indices)

        # Gather z_pred and y_true for the previous points (i-1 and i-2)
        z_rest_minus_1 = tf.gather(z_pred, rest_indices - 1)
        y_rest_minus_1 = tf.gather(y_true, rest_indices - 1)

        z_rest_minus_2 = tf.gather(z_pred, rest_indices - 2)
        y_rest_minus_2 = tf.gather(y_true, rest_indices - 2)

        # Compute errors for the rest of the points
        rest_errors_1 = error(z_rest, z_rest_minus_1, y_rest, y_rest_minus_1)
        rest_errors_2 = error(z_rest, z_rest_minus_2, y_rest, y_rest_minus_2)

        # Combine all errors
        total_error = tf.reduce_sum(first_three_errors) + tf.reduce_sum(rest_errors_1) + tf.reduce_sum(rest_errors_2)

        # Calculate the number of pairs
        num_pairs = tf.cast(2 * int_batch_size - 3, dtype=tf.float32)

        # Apply reduction
        if reduction == tf.keras.losses.Reduction.SUM:
            return total_error  # total loss
        elif reduction == tf.keras.losses.Reduction.NONE:
            return total_error / num_pairs  # average loss
        else:
            raise ValueError(f"Unsupported reduction type: {reduction}.")


class NormalizeLayer(layers.Layer):
    def __init__(self, epsilon: float = 1e-9, **kwargs):
        """
        Initialization for the NormalizeLayer.

        :param epsilon: A small constant to prevent division by zero during normalization. Default is 1e-9.
        :param kwargs: Additional keyword arguments for the parent class.
        """
        self.epsilon = epsilon
        super(NormalizeLayer, self).__init__(**kwargs)

    def call(self, reprs: Tensor) -> Tensor:
        """
        Forward pass for the NormalizeLayer.

        :param reprs: Input tensor of shape [batch_size, ...].
        :return: Normalized input tensor of the same shape as inputs.
        """
        norm = tf.norm(reprs, axis=1, keepdims=True) + self.epsilon
        return reprs / norm

    def get_config(self) -> dict:
        """
        Returns the config of the layer. Contains the layer's configuration as a dict,
        including the `epsilon` parameter and the configurations of the parent class.

        :return: A dict containing the layer's configuration.
        """
        config = super().get_config()
        config.update({
            "epsilon": self.epsilon,
        })
        return config


class InvestigateCallback(callbacks.Callback):
    """
    Custom callback to evaluate the model on SEP samples at the end of each epoch.
    """

    def __init__(self,
                 model: Model,
                 X_train: ndarray,
                 y_train: ndarray,
                 batch_size: int,
                 model_builder: ModelBuilder,
                 save_tag: Optional[str] = None):
        super().__init__()
        self.model = model
        self.X_train = X_train
        self.y_train = y_train
        self.batch_size = batch_size if batch_size > 0 else None
        self.sep_threshold = np.log(10)
        self.threshold = np.log(10.0 / np.exp(2))
        self.save_tag = save_tag
        self.sep_sep_losses = []
        # self.losses = []
        # self.epochs_10s = []
        self.model_builder = model_builder
        self.sep_sep_count = 0
        self.sep_sep_counts = []
        self.cumulative_sep_sep_count = 0  # Initialize cumulative count
        self.cumulative_sep_sep_counts = []
        self.total_counts = []
        self.batch_counts = []
        self.sep_sep_percentages = []
        # the losses
        self.pair_type_losses = {  # Store losses for each pair type
            'sep_sep': [],
            'sep_elevated': [],
            'sep_background': [],
            'elevated_elevated': [],
            'elevated_background': [],
            'background_background': []
        }
        self.overall_losses = []  # Store overall losses

    def on_batch_end(self, batch, logs=None):
        """
        Actions to be taken at the end of each batch.

        :param batch: the index of the batch within the current epoch.
        :param logs: the logs containing the metrics results.
        """
        sep_indices = self.find_sep_samples(self.y_train)
        if len(sep_indices) > 0:
            X_sep = self.X_train[sep_indices]
            y_sep = self.y_train[sep_indices]
            # Evaluate the model on SEP samples
            # sep_sep_loss = self.model.evaluate(X_sep, y_sep, batch_size=len(self.y_train), verbose=0)
            sep_sep_loss = evaluate(self.model, X_sep, y_sep)
            self.sep_sep_losses.append(sep_sep_loss)

        # Add the SEP-SEP count for the current batch to the cumulative count
        batch_sep_sep_count = int(self.model_builder.sep_sep_count.numpy())
        print(f'end of batch: {batch}, sep_sep_count: {batch_sep_sep_count} in')
        self.sep_sep_count += batch_sep_sep_count
        self.cumulative_sep_sep_count += batch_sep_sep_count
        self.cumulative_sep_sep_counts.append(self.cumulative_sep_sep_count)
        # Reset for next batch
        self.model_builder.sep_sep_count.assign(0)

    def on_epoch_begin(self, epoch, logs=None):
        """
        Actions to be taken at the beginning of each epoch.

        :param epoch: the index of the epoch.
        :param logs: the logs containing the metrics results.
        """
        # Resetting the counts
        self.sep_sep_count = 0
        self.cumulative_sep_sep_count = 0
        self.model_builder.sep_sep_count.assign(0)
        self.model_builder.sep_elevated_count.assign(0)
        self.model_builder.sep_background_count.assign(0)
        self.model_builder.elevated_elevated_count.assign(0)
        self.model_builder.elevated_background_count.assign(0)
        self.model_builder.background_background_count.assign(0)
        self.model_builder.number_of_batches = 0

    def on_epoch_end(self, epoch, logs=None):
        # Find SEP samples
        # sep_indices = self.find_sep_samples(self.y_train, self.sep_threshold)
        # if len(sep_indices) > 0:
        #     X_sep = self.X_train[sep_indices]
        #     y_sep = self.y_train[sep_indices]
        #     # Evaluate the model on SEP samples
        #     sep_sep_loss = self.model.evaluate(X_sep, y_sep, verbose=0)
        #     self.sep_sep_losses.append(sep_sep_loss)
        #     print(f" Epoch {epoch + 1}: SEP-SEP Loss: {sep_sep_loss}")

        self.collect_losses(epoch)

        # Save the current counts
        self.sep_sep_counts.append(self.sep_sep_count)
        total_count = (
                self.sep_sep_count +
                int(self.model_builder.sep_elevated_count.numpy()) +
                int(self.model_builder.sep_background_count.numpy()) +
                int(self.model_builder.elevated_elevated_count.numpy()) +
                int(self.model_builder.elevated_background_count.numpy()) +
                int(self.model_builder.background_background_count.numpy())
        )
        self.total_counts.append(total_count)
        self.batch_counts.append(self.model_builder.number_of_batches)

        # Calculate and save the percentage of SEP-SEP pairs
        if total_count > 0:
            self.sep_sep_percentages.append((self.sep_sep_count / total_count) * 100)
        else:
            self.sep_sep_percentages.append(0)

        # Reset the counts for the next epoch
        # self.model_builder.sep_sep_count.assign(0)
        self.model_builder.sep_elevated_count.assign(0)
        self.model_builder.sep_background_count.assign(0)
        self.model_builder.elevated_elevated_count.assign(0)
        self.model_builder.elevated_background_count.assign(0)
        self.model_builder.background_background_count.assign(0)
        self.sep_sep_count = 0
        self.model_builder.number_of_batches = 0

        # if epoch % 10 == 9:  # every 10th epoch (considering the first epoch is 0)
        #     loss = self.model.evaluate(self.X_train, self.y_train, batch_size=len(self.y_train), verbose=0)
        #     self.losses.append(loss)
        #     self.epochs_10s.append(epoch + 1)

    def collect_losses(self, epoch):
        """
        Collects and stores the losses for each pair type and overall loss for the given epoch.

        :param epoch: Current epoch number.
        """
        # Evaluate the model and get losses for each pair type, including overall
        pair_losses = evaluate(self.model, self.X_train, self.y_train, pairs=True)

        # Store and print pair type losses
        for pair_type, loss in pair_losses.items():
            if pair_type != 'overall':  # Exclude overall loss here
                self.pair_type_losses[pair_type].append(loss)
                print(f"Epoch {epoch + 1}, {pair_type} Loss: {loss}")

        # Store and print overall loss
        overall_loss = pair_losses['overall']
        self.overall_losses.append(overall_loss)
        print(f"Epoch {epoch + 1}, Overall Loss: {overall_loss}")

    def on_train_end(self, logs=None):
        # At the end of training, save the loss plot
        # self.save_loss_plot()
        # self._save_plot()
        self.save_percent_plot()
        self.save_sep_sep_loss_vs_frequency()
        self.save_slope_of_loss_vs_frequency()
        self.save_combined_loss_plot()

    def find_sep_samples(self, y_train: ndarray) -> ndarray:
        """
        Identifies the indices of SEP samples in the training labels.

        :param y_train: The array of training labels.
        :return: The indices of SEP samples.
        """
        is_sep = y_train > self.sep_threshold
        return np.where(is_sep)[0]

    def find_sample_indices(self, y_train: ndarray) -> Tuple[ndarray, ndarray, ndarray]:
        """
        Identifies the indices of SEP, elevated, and background samples in the training labels.

        :param y_train: The array of training labels.
        :return: Three arrays containing the indices of SEP, elevated, and background samples respectively.
        """
        is_sep = y_train > self.sep_threshold
        is_elevated = (y_train > self.threshold) & (y_train <= self.sep_threshold)
        is_background = y_train <= self.threshold

        sep_indices = np.where(is_sep)[0]
        elevated_indices = np.where(is_elevated)[0]
        background_indices = np.where(is_background)[0]

        return sep_indices, elevated_indices, background_indices

    # def save_combined_loss_plot(self): """ Saves a combined plot of the losses for each pair type and the overall
    # loss. """ epochs = range(1, len(self.overall_losses) + 1) plt.figure() colors = ['blue', 'green', 'red',
    # 'cyan', 'magenta', 'yellow', 'black']  # Different colors for different curves pair_types = list(
    # self.pair_type_losses.keys()) + ['overall']
    #
    #     for i, pair_type in enumerate(pair_types):
    #         if pair_type == 'overall':
    #             losses = self.overall_losses
    #         else:
    #             losses = self.pair_type_losses[pair_type]
    #         plt.plot(epochs, losses, '-o', label=f'{pair_type} Loss', color=colors[i], markersize=3)
    #
    #     plt.title(f'Losses per Pair Type and Overall Loss Per Epoch, Batch Size {self.batch_size}')
    #     plt.xlabel('Epoch')
    #     plt.ylabel('Loss')
    #     plt.legend()
    #     plt.grid(True)
    #
    #     if self.save_tag:
    #         file_path = f"./investigation/combined_loss_plot_{self.save_tag}.png"
    #     else:
    #         file_path = "./investigation/combined_loss_plot.png"
    #     plt.savefig(file_path)
    #     plt.close()
    #     print(f"Saved combined loss plot at {file_path}")

    def save_combined_loss_plot(self):
        """
        Saves a combined plot of the losses for each pair type and the overall loss as separate subplots.
        """
        epochs = range(1, len(self.overall_losses) + 1)
        pair_types = list(self.pair_type_losses.keys()) + ['overall']
        num_subplots = len(pair_types)
        colors = ['blue', 'green', 'red', 'cyan', 'magenta', 'yellow', 'black']  # Different colors for each subplot

        plt.figure(figsize=(15, 10))  # Adjust the figure size as needed
        for i, pair_type in enumerate(pair_types):
            plt.subplot(num_subplots, 1, i + 1)
            losses = self.pair_type_losses[pair_type] if pair_type != 'overall' else self.overall_losses
            plt.plot(epochs, losses, '-o', label=f'{pair_type} Loss', color=colors[i], markersize=3)
            plt.title(f'{pair_type} Loss')
            plt.xlabel('Epoch')
            plt.ylabel('Loss')
            plt.legend()
            plt.grid(True)

        plt.tight_layout()  # Adjust subplots to fit into the figure area.

        file_name = f"combined_loss_plot_{self.save_tag}.png" if self.save_tag else "combined_loss_plot.png"
        file_path = f"./investigation/{file_name}"
        plt.savefig(file_path)
        plt.close()
        print(f"Saved combined loss plot at {file_path}")

    def save_percent_plot(self):
        # Plot the percentage of SEP-SEP pairs per epoch
        epochs = list(range(1, len(self.sep_sep_percentages) + 1))
        plt.figure()
        plt.plot(epochs, self.sep_sep_percentages, '-o', label='Percentage of SEP-SEP Pairs', markersize=3)
        plt.title(f'Percentage of SEP-SEP Pairs Per Epoch, Batch Size {self.batch_size}')
        plt.xlabel('Epoch')
        plt.ylabel('Percentage')
        plt.legend()
        plt.grid(True)
        # plt.show()  # or save the figure if preferred
        if self.save_tag:
            file_path = f"./investigation/percent_sep_sep_plot_{str(self.save_tag)}.png"
        else:
            file_path = f"./investigation/percent_sep_sep_plot.png"
        plt.savefig(file_path)
        plt.close()
        print(f"Saved plot at {file_path}")

    def save_sep_sep_loss_vs_frequency(self) -> None:
        """
        Plots the SEP-SEP loss against the SEP-SEP counts at the end of training.
        """
        plt.figure()
        plt.scatter(self.cumulative_sep_sep_counts, self.sep_sep_losses, c='blue', label='SEP-SEP Loss vs Frequency',
                    s=9)
        plt.title(f'SEP-SEP Loss vs Frequency, Batch Size {self.batch_size}')
        plt.xlabel('SEP-SEP Frequency')
        plt.ylabel('SEP-SEP Loss')
        plt.legend()
        plt.grid(True)

        if self.save_tag:
            file_path = f"./investigation/sep_sep_loss_vs_frequency_{self.save_tag}.png"
        else:
            file_path = "./investigation/sep_sep_loss_vs_frequency.png"

        plt.savefig(file_path)
        plt.close()
        print(f"Saved SEP-SEP Loss vs Counts plot at {file_path}")

    def save_slope_of_loss_vs_frequency(self) -> None:
        """
        Plots the slope of the change in SEP-SEP loss with respect to the change in SEP-SEP frequency vs epochs.
        """
        # Calculate the differences (delta) between consecutive losses and counts
        delta_losses = np.diff(self.sep_sep_losses)
        delta_counts = np.diff(self.cumulative_sep_sep_counts)

        # To avoid division by zero, we will replace zeros with a small value (epsilon)
        epsilon = 1e-8
        delta_counts = np.where(delta_counts == 0, epsilon, delta_counts)

        # Calculate the slope (change in loss / change in frequency)
        slopes = delta_losses / delta_counts

        # Prepare the epochs for x-axis, which are one less than the number of losses due to diff operation
        epochs = range(1, len(self.sep_sep_losses))

        plt.figure()
        plt.plot(epochs, slopes, '-o', label='Slope of SEP-SEP Loss vs Frequency', markersize=3)
        plt.title(f'Slope of SEP-SEP Loss vs Frequency Change Per Epoch, Batch Size {self.batch_size}')
        plt.xlabel('Epoch')
        plt.ylabel('Slope')
        plt.legend()
        plt.grid(True)

        if self.save_tag:
            file_path = f"./investigation/slope_sep_sep_loss_vs_frequency_{self.save_tag}.png"
        else:
            file_path = "./investigation/slope_sep_sep_loss_vs_frequency.png"

        plt.savefig(file_path)
        plt.close()
        print(f"Saved Slope of Loss vs Counts plot at {file_path}")

    # def _save_plot(self):
    #     plt.figure()
    #     plt.plot(self.epochs_10s, self.losses, '-o', label='Training Loss', markersize=3)
    #     plt.title(f'Training Loss, Batch Size {self.batch_size}')
    #     plt.xlabel('Epoch')
    #     plt.ylabel('Loss')
    #     plt.legend()
    #     plt.grid(True)
    #     if self.save_tag:
    #         file_path = f"./investigation/training_loss_plot_{str(self.save_tag)}.png"
    #     else:
    #         file_path = f"./investigation/training_loss_plot.png"
    #     plt.savefig(file_path)
    #     plt.close()
    #     print(f"Saved plot at {file_path}")

    # def save_loss_plot(self):
    #     """
    #     Saves a plot of the SEP loss at each epoch.
    #     """
    #     plt.figure()
    #     plt.plot(range(1, len(self.sep_sep_losses) + 1), self.sep_sep_losses, '-o', label='SEP Loss', markersize=3)
    #     plt.title(f'SEP Loss vs Batches, Batch Size {self.batch_size}')
    #     plt.xlabel('batches')
    #     plt.ylabel('Loss')
    #     plt.legend()
    #     plt.grid(True)
    #     if self.save_tag:
    #         file_path = f"./investigation/sep_loss_plot_{self.save_tag}.png"
    #     else:
    #         file_path = "./investigation/sep_loss_plot.png"
    #     plt.savefig(file_path)
    #     plt.close()
    #     print(f"Saved SEP loss plot at {file_path}")


def pds_loss_eval(y_true, z_pred, reduction='none'):
    """
    Computes the loss for a batch of predicted features and their labels.

    :param y_true: A batch of true label values, shape of [batch_size, 1].
    :param z_pred: A batch of predicted Z values, shape of [batch_size, 2].
    :param reduction: The type of reduction to apply to the loss ('sum', 'none', or 'mean').
    :return: The average error for all unique combinations of the samples in the batch.
    """
    int_batch_size = len(z_pred)
    total_error = 0.0

    # print("received batch size in custom eval:", int_batch_size)

    # Loop through all unique pairs of samples in the batch
    for i in range(int_batch_size):
        for j in range(i + 1, int_batch_size):
            z1, z2 = z_pred[i], z_pred[j]
            label1, label2 = y_true[i], y_true[j]
            # Update pair counts (implement this function as needed)
            # update_pair_counts(label1, label2)
            err = error(z1, z2, label1, label2)  # Make sure 'error' function uses NumPy or standard Python
            total_error += err

    if reduction == 'sum':
        return total_error  # total loss
    elif reduction == 'none' or reduction == 'mean':
        denom = int_batch_size * (int_batch_size - 1) / 2 + 1e-9
        return total_error / denom  # average loss
    else:
        raise ValueError(f"Unsupported reduction type: {reduction}.")


def pds_loss_eval_pairs(y_true, z_pred, reduction='none'):
    """
    Computes the loss for a batch of predicted features and their labels.
    Returns a dictionary of average losses for each pair type and overall.

    :param y_true: A batch of true label values, shape of [batch_size, 1].
    :param z_pred: A batch of predicted Z values, shape of [batch_size, 2].
    :param reduction: The type of reduction to apply to the loss ('sum', 'none', or 'mean').
    :return: A dictionary containing the average errors for all pair types and overall.
    """
    int_batch_size = len(z_pred)
    total_error = 0.0
    pair_errors = {
        'sep_sep': 0.0,
        'sep_elevated': 0.0,
        'sep_background': 0.0,
        'elevated_elevated': 0.0,
        'elevated_background': 0.0,
        'background_background': 0.0
    }
    pair_counts = {key: 0 for key in pair_errors.keys()}

    # print("Received batch size in custom eval:", int_batch_size)

    # Loop through all unique pairs of samples in the batch
    for i in range(int_batch_size):
        for j in range(i + 1, int_batch_size):
            z1, z2 = z_pred[i], z_pred[j]
            label1, label2 = y_true[i], y_true[j]

            # Determine the pair type
            pair_type = determine_pair_type(label1, label2)  # Implement this function
            err = error(z1, z2, label1, label2)  # Make sure 'error' function uses NumPy or standard Python
            pair_errors[pair_type] += err
            pair_counts[pair_type] += 1
            total_error += err

    # Apply reduction
    if reduction == 'sum':
        avg_pair_errors = {key: error_sum for key, error_sum in pair_errors.items()}
        avg_pair_errors['overall'] = total_error
    elif reduction == 'none' or reduction == 'mean':
        avg_pair_errors = {key: pair_errors[key] / pair_counts[key] if pair_counts[key] > 0 else 0 for key in
                           pair_errors}
        denom = int_batch_size * (int_batch_size - 1) / 2 + 1e-9
        avg_pair_errors['overall'] = total_error / denom
    else:
        raise ValueError(f"Unsupported reduction type: {reduction}.")

    return avg_pair_errors


def determine_pair_type(label1, label2, sep_threshold=None, elevated_threshold=None):
    """
    Determines the pair type based on the labels.

    :param label1: The label of the first sample.
    :param label2: The label of the second sample.
    :param sep_threshold: The threshold to classify SEP samples.
    :param elevated_threshold: The threshold to classify elevated samples.
    :return: A string representing the pair type.
    """

    if sep_threshold is None:
        sep_threshold = np.log(10)

    if elevated_threshold is None:
        elevated_threshold = np.log(10.0 / np.exp(2))

    if label1 > sep_threshold and label2 > sep_threshold:
        return 'sep_sep'
    elif (label1 > sep_threshold and label2 > elevated_threshold) or (
            label2 > sep_threshold and label1 > elevated_threshold):
        return 'sep_elevated'
    elif (label1 > sep_threshold and label2 <= elevated_threshold) or (
            label2 > sep_threshold and label1 <= elevated_threshold):
        return 'sep_background'
    elif label1 > elevated_threshold and label2 > elevated_threshold:
        return 'elevated_elevated'
    elif (label1 > elevated_threshold >= label2) or (
            label2 > elevated_threshold >= label1):
        return 'elevated_background'
    else:
        return 'background_background'


def evaluate(model, X, y, batch_size=-1, pairs=False):
    """
    Custom evaluate function to compute loss over the dataset.

    :param model: The trained model.
    :param X: Input features.
    :param y: True labels.
    :param batch_size: Size of the batch, use the whole dataset if batch_size <= 0.
    :param pairs: If True, uses pds_loss_eval_pairs to evaluate loss on pairs.
    :return: Calculated loss over the dataset or a dictionary of losses for each pair type.
    """
    if batch_size <= 0:
        z_pred = model.predict(X)
        return pds_loss_eval_pairs(y, z_pred) if pairs else pds_loss_eval(y, z_pred)

    total_loss = 0
    pair_losses = {key: 0.0 for key in
                   ['sep_sep', 'sep_elevated', 'sep_background', 'elevated_elevated', 'elevated_background',
                    'background_background']}
    pair_counts = {key: 0 for key in pair_losses}
    total_batches = 0

    for i in range(0, len(X), batch_size):
        X_batch = X[i:i + batch_size]
        y_batch = y[i:i + batch_size]
        z_pred = model.predict(X_batch)

        if pairs:
            batch_pair_losses = pds_loss_eval_pairs(y_batch, z_pred)
            for key in batch_pair_losses:
                pair_losses[key] += batch_pair_losses[key]
                pair_counts[key] += 1  # Count each batch for each pair type
        else:
            total_loss += pds_loss_eval(y_batch, z_pred)

        total_batches += 1

    if pairs:
        # Compute average losses for each pair type
        avg_pair_losses = {key: pair_losses[key] / pair_counts[key] if pair_counts[key] > 0 else 0 for key in
                           pair_losses}
        return avg_pair_losses

    return total_loss / total_batches if total_batches > 0 else 0


# def evaluate(model, X, y, batch_size=-1):
#     """
#     Custom evaluate function to compute loss over the dataset.
#
#     :param model: The trained model.
#     :param X: Input features.
#     :param y: True labels.
#     :param batch_size: Size of the batch, use the whole dataset if batch_size <= 0.
#     :return: Calculated loss over the dataset.
#     """
#     total_loss = 0
#     total_batches = 0
#
#     # print batch size received
#     print(f'batch size received: {batch_size}')
#
#     if batch_size <= 0:
#         # Use the whole dataset
#         z_pred = model.predict(X)
#         total_loss = pds_loss_eval(y, z_pred, reduction='none')
#         total_batches = 1
#     else:
#         # Process in batches
#         for i in range(0, len(X), batch_size):
#             X_batch = X[i:i + batch_size]
#             y_batch = y[i:i + batch_size]
#             z_pred = model.predict(X_batch)  # model prediction
#             batch_loss = pds_loss_eval(y_batch, z_pred, reduction='none')
#             total_loss += batch_loss
#             total_batches += 1
#
#     average_loss = total_loss / total_batches
#     return average_loss


# Helper function to map 2D indices to 1D indices (assuming it's defined elsewhere in your code)
# def map_to_1D_idx(i, j, n):
#     return n * i + j


# main run
if __name__ == '__main__':

    print("Testing the vectorized loss function...")
    print("WITHOUT SAMPLE WEIGHTS")
    loss_tester = ModelBuilder()
    # Generate dummy data for testing
    np.random.seed(42)  # For reproducibility
    batch_size = 4096
    z_dim = 128
    y_true_dummy = np.random.rand(batch_size, 1).astype(np.float32) - 0.5
    z_pred_dummy = np.random.rand(batch_size, z_dim).astype(np.float32) - 0.5

    # Fabricated data from the table
    fabricated_z = np.array(
        [[-1, -1], [-1, 0], [-1, 1], [0, -1], [0, 0], [0, 1], [1, -1], [1, 0], [1, 1]],
        dtype=np.float32)
    fabricated_y = np.array(
        [[-1], [-1], [-1], [0], [0], [0], [1], [1], [1]],
        dtype=np.float32)

    # print a sample of y and z
    # print(f"y_true_dummy: {y_true_dummy[:5]}")
    # print(f"z_pred_dummy: {z_pred_dummy[:5]}")
    #
    print("y_true_dummy shape:", y_true_dummy.shape)
    print("z_pred_dummy shape:", z_pred_dummy.shape)
    #
    # # Convert NumPy arrays to TensorFlow tensors
    y_true_tensor = tf.convert_to_tensor(y_true_dummy, dtype=tf.float32)
    z_pred_tensor = tf.convert_to_tensor(z_pred_dummy, dtype=tf.float32)
    # Generate dummy data for testing
    # z_dim = fabricated_z.shape[1]
    #
    # # Print a sample of y and z
    # print(f"fabricated_y: {fabricated_y[:5]}")
    # print(f"fabricated_z: {fabricated_z[:5]}")
    #
    # print("fabricated_y shape:", fabricated_y.shape)
    # print("fabricated_z shape:", fabricated_z.shape)
    #
    # # Convert NumPy arrays to TensorFlow tensors
    # y_true_tensor = tf.convert_to_tensor(fabricated_y, dtype=tf.float32)
    # z_pred_tensor = tf.convert_to_tensor(fabricated_z, dtype=tf.float32)

    # Time and compute loss using the original function
    # print("Computing loss using the original function...")
    # start_time_original = time.time()
    # loss_original = loss_tester.pds_loss(y_true_tensor, z_pred_tensor)
    # end_time_original = time.time()
    # original_duration = end_time_original - start_time_original

    # Time and compute loss using the vectorized function
    print("Computing loss using the vectorized function...")
    start_time_vectorized = time.time()
    loss_vectorized = loss_tester.pds_loss_vec(y_true_tensor, z_pred_tensor)
    end_time_vectorized = time.time()
    vectorized_duration = end_time_vectorized - start_time_vectorized

    # Time and compute loss using the olin function
    print("Computing loss using the olin function...")
    start_time_olin = time.time()
    loss_olin = loss_tester.pds_olin_loss(y_true_tensor, z_pred_tensor)
    end_time_olin = time.time()
    olin_duration = end_time_olin - start_time_olin

    # Time and compute loss using the vectorized olin function
    # print("Computing loss using the vectorized olin function...")
    # start_time_olin_vec = time.time()
    # loss_olin_vec = loss_tester.pds_olin_loss_vec(y_true_tensor, z_pred_tensor)
    # end_time_olin_vec = time.time()
    # olin_vec_duration = end_time_olin_vec - start_time_olin_vec

    # Evaluate the TensorFlow tensors to get their numpy values
    # loss_original_value = loss_original.numpy()
    loss_vectorized_value = loss_vectorized.numpy()
    loss_olin_value = loss_olin.numpy()
    # loss_olin_vec_value = loss_olin_vec.numpy()

    # Print the losses and timing for comparison
    # print(f"Original Loss: {loss_original_value}, Time Taken: {original_duration} seconds")
    print(f"Vectorized Loss: {loss_vectorized_value}, Time Taken: {vectorized_duration} seconds")
    print(f"Olin Loss: {loss_olin_value}, Time Taken: {olin_duration} seconds")
    # print(f"Vectorized Olin Loss: {loss_olin_vec_value}, Time Taken: {olin_vec_duration} seconds")

    # # Check if the losses are approximately equal
    # np.testing.assert_almost_equal(loss_original_value, loss_vectorized_value, decimal=5)
    # print("Test passed: The original and vectorized loss functions return approximately the same value.")

    # Compare the execution time
    if vectorized_duration < original_duration:
        print(f"The vectorized function is faster by {original_duration - vectorized_duration} seconds.")
    else:
        print(f"The original function is faster by {vectorized_duration - original_duration} seconds.")

    # print("WITH SAMPLE WEIGHTS")
    # # Generate dummy data for testing
    # np.random.seed(42)  # For reproducibility
    # batch_size = 200
    # z_dim = 9
    # num_unique_pairs = batch_size * (batch_size - 1) // 2
    # y_true_dummy = np.random.rand(batch_size, 1).astype(np.float32)
    # z_pred_dummy = np.random.rand(batch_size, z_dim).astype(np.float32)
    # sample_weights_dummy = np.random.rand(num_unique_pairs, 1).astype(np.float32)
    #
    # print("y_true_dummy shape:", y_true_dummy.shape)
    # print("z_pred_dummy shape:", z_pred_dummy.shape)
    # print("sample_weights_dummy shape:", sample_weights_dummy.shape)
    #
    # # Convert NumPy arrays to TensorFlow tensors
    # y_true_tensor = tf.convert_to_tensor(y_true_dummy, dtype=tf.float32)
    # z_pred_tensor = tf.convert_to_tensor(z_pred_dummy, dtype=tf.float32)
    # sample_weights_tensor = tf.convert_to_tensor(sample_weights_dummy, dtype=tf.float32)  # Convert sample weights
    #
    # # Time and compute loss using the original function with sample weights
    # print("Computing loss using the original function with sample weights...")
    # start_time_original = time.time()
    # loss_original = loss_tester.pds_loss_dl(y_true_tensor, z_pred_tensor, sample_weights=sample_weights_tensor)
    # end_time_original = time.time()
    # original_duration = end_time_original - start_time_original
    #
    # # Time and compute loss using the vectorized function with sample weights
    # print("Computing loss using the vectorized function with sample weights...")
    # start_time_vectorized = time.time()
    # loss_vectorized = loss_tester.pds_loss_dl_vec(y_true_tensor, z_pred_tensor, sample_weights=sample_weights_tensor)
    # end_time_vectorized = time.time()
    # vectorized_duration = end_time_vectorized - start_time_vectorized
    #
    # # Evaluate the TensorFlow tensors to get their numpy values
    # loss_original_value = loss_original.numpy()
    # loss_vectorized_value = loss_vectorized.numpy()
    #
    # # Print the losses and timing for comparison
    # print(f"Original Loss with Sample Weights: {loss_original_value}, Time Taken: {original_duration} seconds")
    # print(f"Vectorized Loss with Sample Weights: {loss_vectorized_value}, Time Taken: {vectorized_duration} seconds")
    #
    # # Compare the execution time
    # if vectorized_duration < original_duration:
    #     print(
    #         f"The vectorized function with sample weights is faster by {original_duration - vectorized_duration} seconds.")
    # else:
    #     print(
    #         f"The original function with sample weights is faster by {vectorized_duration - original_duration} seconds.")<|MERGE_RESOLUTION|>--- conflicted
+++ resolved
@@ -871,11 +871,7 @@
         )
 
         # Get the best epoch from early stopping
-<<<<<<< HEAD
-        best_epoch = early_stopping_cb.stopped_epoch  + 1  # Adjust for the offset
-=======
         best_epoch = early_stopping_cb.stopped_epoch + 1  # Adjust for the offset
->>>>>>> 3ab64795
 
         # Reset model weights to initial state before retraining
         model.set_weights(initial_weights)
