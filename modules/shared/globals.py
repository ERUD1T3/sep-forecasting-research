--- conflicted
+++ resolved
@@ -118,8 +118,5 @@
 PLUS_INDEX = 0
 MID_INDEX = 1
 MINUS_INDEX = 2
-<<<<<<< HEAD
 REWEIGHTS_MOE = [(0.0, 0.0, 0.0, 0.0)]  # [(0.3, 0.0, 0.1, 0.0)]  # 
-=======
 ASYM_TYPE_ZERO = None
->>>>>>> 9a6cb7ad
