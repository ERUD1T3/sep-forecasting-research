# Dataset configurations
DS_VERSION = 8  # Dataset version
DS_PATH = 'data/electron_cme_data_split_v8'  # Path to the dataset
INPUTS_TO_USE = [['e0.5', 'e4.4', 'p6.1', 'p']]  # Inputs to use
OUTPUTS_TO_USE = ['delta_p']  # Output to use
OUTPUT_DIM = len(OUTPUTS_TO_USE)  # Number of outputs
ADD_SLOPE = [False]  # Add slope to the inputs
CME_SPEED_THRESHOLD = [0]  # CME speed threshold

# Training configurations
SEEDS = [456789] # , 42, 1234, 0, 9999]  # Seeds for reproducibility
BATCH_SIZE = 2500  # Batch size
EPOCHS = int(1e5)  # Number of epochs
VERBOSE = 1  # Verbose
SAVE_BEST = False  # Save best model
WANDB_SAVE_MODEL = False  # Save model to wandb

# Pretraining configurations
BATCH_SIZE_PRE = 7000  # Batch size for PDS
START_LR_PRE = 6e-4  # starting learning rate for pretraining
LR_CB_MIN_LR_PRE = 6e-8  # Minimum learning rate for pretraining
LR_CB_FACTOR_PRE = 0.99  # factor for reducing learning rate in pretraining
LR_CB_PATIENCE_PRE = 50  # patience for reducing learning rate in pretraining
PATIENCE_PRE = int(1e4)  # Higher patience for pretraining
RHO_PRE = [0.2]  # Pretraining rho parameter
REWEIGHTS_PRE = [(1.0, 0.4)]  # Pretraining reweighting parameters
WEIGHT_DECAY_PRE = 1e-4  # Higher weight decay for projection layers
WINDOW_SIZE_PDC = 151  # NOTE: must be odd
VAL_WINDOW_SIZE_PDC = 151  # NOTE: must be odd
DROPOUT_PRE = 1e-2  # Dropout rate for pretraining

# PDS 
START_LR_PDS = 1e-3
LR_CB_MIN_LR_PDS = 1e-6
LR_CB_FACTOR_PDS = 0.99
LR_CB_PATIENCE_PDS = 50
REWEIGHTS_PDS = [(0.2, 0.2)]  # Pretraining reweighting parameters
WINDOW_SIZE_PDS = 25  # NOTE: must be odd
VAL_WINDOW_SIZE_PDS = 25  # NOTE: must be odd

# Model Architecture
MLP_HIDDENS = [2048, 128, 1024, 128, 512, 128, 256, 128]  # Hidden layers
# MLP_HIDDENS = [2048, 1024, 512, 256, 128]  # Hidden layers
PROJ_HIDDENS = [64]  # Projection hidden layers
EMBED_DIM = 128  # Representation dimension
DROPOUT = 0.2  # Dropout rate
ACTIVATION = None  # No activation for regression so default is LeakyReLU
NORM = 'batch_norm'  # Use batch normalization
RESIDUAL = True  # Use residual connections
SKIPPED_LAYERS = 1
SKIP_REPR = True  # residual representation

# Loss and Optimization
LOSS_KEY = 'cmse'  # Correlated Mean squared error regression loss
START_LR = 1e-3  # starting learning rate
WEIGHT_DECAY = 1e-4  # Higher weight decay
MOMENTUM_BETA1 = 0.9  # Higher momentum beta1
RECIPROCAL_WEIGHTS = False  # Use reciprocal weights

# Learning Rate Scheduling
LR_CB_MIN_LR = 1e-5  # minimum learning rate
LR_CB_FACTOR = 0.95 # factor for reducing learning rate # gradual decay leads to more stable training
LR_CB_PATIENCE = 50  # patience for reducing learning rate
LR_CB_MIN_DELTA = 1e-5  # Minimum delta for reducing learning rate
LR_CB_MONITOR = 'loss'  # Monitor validation loss

# Early Stopping
PATIENCE = int(3e3)  # Higher patience
ES_CB_MONITOR = 'val_loss'  # Monitor validation loss
ES_CB_RESTORE_WEIGHTS = True  # Restore weights

# Data Filtering and Processing
N_FILTERED = 500  # Number of samples to keep outside the threshold
LOWER_THRESHOLD = -0.5  # Lower threshold for delta_p
UPPER_THRESHOLD = 0.5  # Upper threshold for delta_p
MAE_PLUS_THRESHOLD = 0.5  # Threshold for measuring raising edges in delta
BANDWIDTH = 4.42e-2  # Bandwidth for rebalancing
TARGET_MIN_NORM_WEIGHT = 0.01  # Minimum weight for the target normalization

# Smoothing Parameters
SMOOTHING_METHOD = 'moving_average'
VAL_WINDOW_SIZE = 101  # NOTE: must be odd
WINDOW_SIZE = 101  # NOTE: must be odd

# Additional Parameters
RHO = [1e-2]
REWEIGHTS = [(1.0, 0.3, 0.1, 0)]
LAMBDA_FACTOR = 8
AE_LAMBDA = 0.9
CVRG_MIN_DELTA = 1e-5
CVRG_METRIC = 'loss'
CVRG_METRIC_WDR = 'val_loss'
ASYM_TYPE = 'sigmoid'

# ATTM AREA
BLOCKS_HIDDENS = [128 for _ in range(3)]
ATTM_START_LR = 1e-3
ATTM_LR_CB_MIN_LR = 5e-6
ATTM_ACTIVATION = 'leaky_relu'
ATTM_SKIPPED_BLOCKS = 1
ATTM_RESIDUAL = True
ATTM_DROPOUT = 0.1
ATTM_NORM = 'batch_norm'
ATTM_WD = 1e-6
ATTM_LR_CB_FACTOR = 0.95
ATTM_LR_CB_PATIENCE = 100
ATTM_RHO = [0] #[1e-3]
ATTM_PATIENCE = int(3e3)
ATTM_CVRG_MIN_DELTA = 1e-2
ATTM_VAL_WINDOW_SIZE = 33
ATTM_WINDOW_SIZE = 33


# ATTN AREA
ATTN_HIDDENS = [256, 128, 256]  # this architecture is good enough to predict on its own
ATTN_SKIPPED_LAYERS = 1
ATTN_RESIDUAL = True
ATTN_DROPOUT = 0.2
ATTN_NORM = 'batch_norm'

# FF AREA
FF_HIDDENS = [128, 256, 128]  # this architecture is good enough to predict on its own
FF_SKIPPED_LAYERS = 1
FF_RESIDUAL = True
FF_DROPOUT = 0.2
FF_NORM = 'batch_norm'

LEAKY_RELU_ALPHA = 0.3

# MOE
ROUTER_OUTPUT_DIM = 3  # 3 classes for routing
BATCH_SIZE_MOE = 32  # Batch size for Moe
BATCH_SIZE_MOE_0 = 2048  # Batch size for Moe
PLUS_INDEX = 0
MID_INDEX = 1
MINUS_INDEX = 2
RHO_MOE_R = [5e-1] 
RHO_MOE_0 = [1e-1] 
RHO_MOE_P = [5e-1] 
RHO_MOE_M = [5e-1] 
PATIENCE_MOE = int(5e3)
PATIENCE_MOE_M = int(7e3)
PATIENCE_MOE_P = int(7e3)
PATIENCE_MOE_0 = int(7e3)

LOWER_THRESHOLD_MOE = -0.4
UPPER_THRESHOLD_MOE = 0.4
REWEIGHTS_MOE_R = [(1.0, 0.3)]  
REWEIGHTS_MOE_P = [(0.11, 0.11, 0.0, 0.0)]
<<<<<<< HEAD
REWEIGHTS_MOE_M = [(0.035, 0.035, 0.0, 0.0)]
REWEIGHTS_MOE_0 = [(0.4, 0.4, 0.0, 0.0)]  # [(0.0, 0.0, 0.0, 0.0)]
=======
REWEIGHTS_MOE_M = [(0.005, 0.005, 0.0, 0.0)]
REWEIGHTS_MOE_0 = [(0.1, 0.0, 0.0, 0.0)] 
>>>>>>> 18b54814
LAMBDA_FACTOR_MOE_P = 6
LAMBDA_FACTOR_MOE_M = 6
ASYM_TYPE_0 = None
ASYM_TYPE_MOE = None
PDC_WEIGHT_PATH = "/home1/jmoukpe2016/keras-functional-api/final_model_weights_mlp2_pdcStratInj_bs6000_v8_20241203-194954.h5"
PRE_WEIGHT_PATH = "/home1/jmoukpe2016/keras-functional-api/final_model_weights_mlp2_amse1.00_v8_updated_20241120-180201_reg.h5"<|MERGE_RESOLUTION|>--- conflicted
+++ resolved
@@ -147,13 +147,8 @@
 UPPER_THRESHOLD_MOE = 0.4
 REWEIGHTS_MOE_R = [(1.0, 0.3)]  
 REWEIGHTS_MOE_P = [(0.11, 0.11, 0.0, 0.0)]
-<<<<<<< HEAD
 REWEIGHTS_MOE_M = [(0.035, 0.035, 0.0, 0.0)]
 REWEIGHTS_MOE_0 = [(0.4, 0.4, 0.0, 0.0)]  # [(0.0, 0.0, 0.0, 0.0)]
-=======
-REWEIGHTS_MOE_M = [(0.005, 0.005, 0.0, 0.0)]
-REWEIGHTS_MOE_0 = [(0.1, 0.0, 0.0, 0.0)] 
->>>>>>> 18b54814
 LAMBDA_FACTOR_MOE_P = 6
 LAMBDA_FACTOR_MOE_M = 6
 ASYM_TYPE_0 = None
